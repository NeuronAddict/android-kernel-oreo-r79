	/*
	 *  Devices shared by all Juno boards
	 */

	memtimer: timer@2a810000 {
		compatible = "arm,armv7-timer-mem";
		reg = <0x0 0x2a810000 0x0 0x10000>;
		clock-frequency = <50000000>;
		#address-cells = <2>;
		#size-cells = <2>;
		ranges;
		status = "disabled";
		frame@2a830000 {
			frame-number = <1>;
			interrupts = <0 60 4>;
			reg = <0x0 0x2a830000 0x0 0x10000>;
		};
	};

	mailbox: mhu@2b1f0000 {
		compatible = "arm,mhu", "arm,primecell";
		reg = <0x0 0x2b1f0000 0x0 0x1000>;
		interrupts = <GIC_SPI 36 IRQ_TYPE_LEVEL_HIGH>,
			     <GIC_SPI 35 IRQ_TYPE_LEVEL_HIGH>;
		interrupt-names = "mhu_lpri_rx",
				  "mhu_hpri_rx";
		#mbox-cells = <1>;
		clocks = <&soc_refclk100mhz>;
		clock-names = "apb_pclk";
	};

	gic: interrupt-controller@2c010000 {
		compatible = "arm,gic-400", "arm,cortex-a15-gic";
		reg = <0x0 0x2c010000 0 0x1000>,
		      <0x0 0x2c02f000 0 0x2000>,
		      <0x0 0x2c04f000 0 0x2000>,
		      <0x0 0x2c06f000 0 0x2000>;
		#address-cells = <2>;
		#interrupt-cells = <3>;
		#size-cells = <2>;
		interrupt-controller;
		interrupts = <GIC_PPI 9 (GIC_CPU_MASK_SIMPLE(6) | IRQ_TYPE_LEVEL_HIGH)>;
		ranges = <0 0 0 0x2c1c0000 0 0x40000>;
		v2m_0: v2m@0 {
			compatible = "arm,gic-v2m-frame";
			msi-controller;
			reg = <0 0 0 0x1000>;
		};
	};

	timer {
		compatible = "arm,armv8-timer";
		interrupts = <GIC_PPI 13 (GIC_CPU_MASK_SIMPLE(6) | IRQ_TYPE_LEVEL_LOW)>,
			     <GIC_PPI 14 (GIC_CPU_MASK_SIMPLE(6) | IRQ_TYPE_LEVEL_LOW)>,
			     <GIC_PPI 11 (GIC_CPU_MASK_SIMPLE(6) | IRQ_TYPE_LEVEL_LOW)>,
			     <GIC_PPI 10 (GIC_CPU_MASK_SIMPLE(6) | IRQ_TYPE_LEVEL_LOW)>;
	};

	sram: sram@2e000000 {
		compatible = "arm,juno-sram-ns", "mmio-sram";
		reg = <0x0 0x2e000000 0x0 0x8000>;

		#address-cells = <1>;
		#size-cells = <1>;
		ranges = <0 0x0 0x2e000000 0x8000>;

		cpu_scp_lpri: scp-shmem@0 {
			compatible = "arm,juno-scp-shmem";
			reg = <0x0 0x200>;
		};

		cpu_scp_hpri: scp-shmem@200 {
			compatible = "arm,juno-scp-shmem";
			reg = <0x200 0x200>;
		};
	};

	pcie_ctlr: pcie-controller@40000000 {
		compatible = "arm,juno-r1-pcie", "plda,xpressrich3-axi", "pci-host-ecam-generic";
		device_type = "pci";
		reg = <0 0x40000000 0 0x10000000>;	/* ECAM config space */
		bus-range = <0 255>;
		linux,pci-domain = <0>;
		#address-cells = <3>;
		#size-cells = <2>;
		dma-coherent;
		ranges = <0x01000000 0x00 0x5f800000 0x00 0x5f800000 0x0 0x00800000>,
			 <0x02000000 0x00 0x50000000 0x00 0x50000000 0x0 0x08000000>,
			 <0x42000000 0x40 0x00000000 0x40 0x00000000 0x1 0x00000000>;
		#interrupt-cells = <1>;
		interrupt-map-mask = <0 0 0 7>;
		interrupt-map = <0 0 0 1 &gic 0 0 0 136 4>,
				<0 0 0 2 &gic 0 0 0 137 4>,
				<0 0 0 3 &gic 0 0 0 138 4>,
				<0 0 0 4 &gic 0 0 0 139 4>;
		msi-parent = <&v2m_0>;
		status = "disabled";
	};

	scpi {
		compatible = "arm,scpi";
		mboxes = <&mailbox 1>;
		shmem = <&cpu_scp_hpri>;

		clocks {
			compatible = "arm,scpi-clocks";

			scpi_dvfs: scpi-dvfs {
				compatible = "arm,scpi-dvfs-clocks";
				#clock-cells = <1>;
				clock-indices = <0>, <1>, <2>;
				clock-output-names = "atlclk", "aplclk","clk_mali";
			};
			scpi_clk: scpi-clk {
				compatible = "arm,scpi-variable-clocks";
				#clock-cells = <1>;
<<<<<<< HEAD
				clock-indices = <3>;
				clock-output-names = "pxlclk";
=======
				clock-indices = <3>, <4>, <5>;
				clock-output-names = "pxlclk", "pxlclk1", "i2sclk";
>>>>>>> d2dce3f7
			};
		};

		scpi_sensors0: sensors {
			compatible = "arm,scpi-sensors";
			#thermal-sensor-cells = <1>;
		};
	};

	/include/ "juno-clocks.dtsi"
	/*
	dma0: dma@7ff00000 {
		compatible = "arm,pl330", "arm,primecell";
		reg = <0x0 0x7ff00000 0 0x1000>;
		#dma-cells = <1>;
		#dma-channels = <8>;
		#dma-requests = <32>;
		interrupts = <GIC_SPI 88 IRQ_TYPE_LEVEL_HIGH>,
			     <GIC_SPI 89 IRQ_TYPE_LEVEL_HIGH>,
			     <GIC_SPI 90 IRQ_TYPE_LEVEL_HIGH>,
			     <GIC_SPI 91 IRQ_TYPE_LEVEL_HIGH>,
			     <GIC_SPI 92 IRQ_TYPE_LEVEL_HIGH>,
			     <GIC_SPI 108 IRQ_TYPE_LEVEL_HIGH>,
			     <GIC_SPI 109 IRQ_TYPE_LEVEL_HIGH>,
			     <GIC_SPI 110 IRQ_TYPE_LEVEL_HIGH>,
			     <GIC_SPI 111 IRQ_TYPE_LEVEL_HIGH>;
		clocks = <&soc_faxiclk>;
		clock-names = "apb_pclk";
	};
	*/
	dma0: dma@60042000 {
		compatible = "snps,dma-spear1340";
		reg = <0 0x60042000 0 0x1000>;
		interrupts = <GIC_SPI 168 IRQ_TYPE_EDGE_RISING>;
		is_memcpy;
		dma-channels = <4>;
		dma-requests = <16>;
		dma-masters = <1>;
		#dma-cells = <3>;
		chan_allocation_order = <1>;
		chan_priority = <1>;
		block_size = <0xfff>;
		data_width = <2>;
		clocks = <&soc_mnh25mhz>;
	};

/*
	hdlcd@7ff50000 {
		compatible = "arm,hdlcd";
		reg = <0 0x7ff50000 0 0x1000>;
		interrupts = <GIC_SPI 93 IRQ_TYPE_LEVEL_HIGH>;
		clocks = <&scpi_clk 3>;
		clock-names = "pxlclk";

		port {
			hdlcd1_output: endpoint@0 {
				remote-endpoint = <&tda998x_1_input>;
			};
		};
	};
*/
	hdlcd@7ff60000 {
		compatible = "arm,hdlcd";
		reg = <0 0x7ff60000 0 0x1000>;
		interrupts = <GIC_SPI 85 IRQ_TYPE_LEVEL_HIGH>;
		clocks = <&scpi_clk 3>;
		clock-names = "pxlclk";

		port {
			hdlcd0_output: endpoint@0 {
				remote-endpoint = <&tda998x_0_input>;
			};
		};
	};

	hdlcd@7ff50000 {
		compatible = "arm,hdlcd";
		reg = <0 0x7ff50000 0 0x1000>;
		interrupts = <GIC_SPI 93 IRQ_TYPE_LEVEL_HIGH>;
		clocks = <&scpi_clk 3>;
		clock-names = "pxlclk";

		port {
			hdlcd1_output: hdlcd1-endpoint {
				remote-endpoint = <&tda998x_1_input>;
			};
		};
	};

	hdlcd@7ff60000 {
		compatible = "arm,hdlcd";
		reg = <0 0x7ff60000 0 0x1000>;
		interrupts = <GIC_SPI 85 IRQ_TYPE_LEVEL_HIGH>;
		clocks = <&scpi_clk 3>;
		clock-names = "pxlclk";

		port {
			hdlcd0_output: hdlcd0-endpoint {
				remote-endpoint = <&tda998x_0_input>;
			};
		};
	};

	soc_uart0: uart@7ff80000 {
		compatible = "arm,pl011", "arm,primecell";
		reg = <0x0 0x7ff80000 0x0 0x1000>;
		interrupts = <GIC_SPI 83 IRQ_TYPE_LEVEL_HIGH>;
		clocks = <&soc_uartclk>, <&soc_refclk100mhz>;
		clock-names = "uartclk", "apb_pclk";
	};

	spi@60085000 {
		compatible = "snps,dw-apb-ssi";
		#address-cells = <1>;
		#size-cells = <0>;
		reg = <0x0 0x60085000 0x0 0x1000>;
		interrupts = <GIC_SPI 168 IRQ_TYPE_EDGE_RISING>;
		num-cs = <4>;
		clocks = <&soc_mnh25mhz>;
		bus-num = <0>;
		status = "okay";
		spidev@0 {
			 compatible = "spidev";
			 spi-max-frequency = <5000000>;
			 reg = <0>;
		};
	};

	pcie@60102000 {
		compatible = "snps, dw_pcie_ep";
		reg = <0x0 0x60040000 0x0 0x2000>,
			  <0x0 0x60102000 0x0 0x1000>,
			  <0x0 0x6F600000 0x0 0xA00000>;
		interrupts = <GIC_SPI 168 IRQ_TYPE_EDGE_RISING>,
					 <GIC_SPI 168 IRQ_TYPE_EDGE_RISING>;
	};

	perfmon@6008e000 {
		compatible = "intel, perf_mon";
		reg = <0x0 0x6008e000 0x0 0x1000>,
			  <0x0 0x60045000 0x0 0x1000>;
		interrupts = <GIC_SPI 168 IRQ_TYPE_EDGE_RISING>;
	};

	i2c@7ffa0000 {
		compatible = "snps,designware-i2c";
		reg = <0x0 0x7ffa0000 0x0 0x1000>;
		#address-cells = <1>;
		#size-cells = <0>;
		interrupts = <GIC_SPI 104 IRQ_TYPE_LEVEL_HIGH>;
		clock-frequency = <400000>;
		i2c-sda-hold-time-ns = <500>;
		clocks = <&soc_smc50mhz>;

<<<<<<< HEAD
		hdmi-transmitter@70 {
			compatible = "nxp,tda998x";
			reg = <0x70>;
			port {
				tda998x_0_input: tda998x-0-endpoint {
=======
		hdmi_transmitter0: hdmi-transmitter@70 {
			compatible = "nxp,tda998x";
			reg = <0x70>;
			audio-ports = <0x03>, <0x04>;
			audio-port-names = "i2s", "spdif";
			#sound-dai-cells = <1>;
			port {
				tda998x_0_input: endpoint@0 {
>>>>>>> d2dce3f7
					remote-endpoint = <&hdlcd0_output>;
				};
			};
		};
<<<<<<< HEAD

=======
/*
>>>>>>> d2dce3f7
		hdmi-transmitter@71 {
			compatible = "nxp,tda998x";
			reg = <0x71>;
			port {
<<<<<<< HEAD
				tda998x_1_input: tda998x-1-endpoint {
=======
				tda998x_1_input: endpoint@0 {
>>>>>>> d2dce3f7
					remote-endpoint = <&hdlcd1_output>;
				};
			};
		};
*/	};


	axi@60000000 {
		compatible = "arm, mth-interrupt";
		reg = <0x0 0x60000000 0x0 0x10000000>;
		interrupts = <GIC_SPI 168 IRQ_TYPE_EDGE_RISING>;
		
	};	

    /* i2c devices on mnh */
    /* need to revisit the clocks line after more info from FPGA team */
	i2c0@60087000 {
		compatible = "snps,designware-i2c";
		reg = <0x0 0x60087000 0x0 0x1000>;
		#address-cells = <1>;
		#size-cells = <0>;
		interrupts = <GIC_SPI 168 IRQ_TYPE_EDGE_RISING>;
		clock-frequency = <400000>;
		i2c-sda-hold-time-ns = <500>;
		clocks = <&soc_mnh25mhz>;  
	};

	i2c1@60088000 {
		compatible = "snps,designware-i2c";
		reg = <0x0 0x60088000 0x0 0x1000>;
		#address-cells = <1>;
		#size-cells = <0>;
		interrupts = <GIC_SPI 168 IRQ_TYPE_EDGE_RISING>;
		clock-frequency = <400000>;
		i2c-sda-hold-time-ns = <500>;
		clocks = <&soc_mnh25mhz>;  
		
		ds1341: rtc@D0 {
			compatible = "rtc-ds1307";
			reg = <0x68>;        
 		};
	};

	i2c2@60089000 {
		compatible = "snps,designware-i2c";
		reg = <0x0 0x60089000 0x0 0x1000>;
		#address-cells = <1>;
		#size-cells = <0>;
		interrupts = <GIC_SPI 168 IRQ_TYPE_EDGE_RISING>;
		clock-frequency = <400000>;
		i2c-sda-hold-time-ns = <500>;
		clocks = <&soc_mnh25mhz>;  
	};

	i2c3@6008A000 {
		compatible = "snps,designware-i2c";
		reg = <0x0 0x6008A000 0x0 0x1000>;
		#address-cells = <1>;
		#size-cells = <0>;
		interrupts = <GIC_SPI 168 IRQ_TYPE_EDGE_RISING>;
		clock-frequency = <400000>;
		i2c-sda-hold-time-ns = <500>;
		clocks = <&soc_mnh25mhz>;  
	};
	gpio@60086000 {
		compatible = "snps,dw-apb-gpio";
		reg = <0x0 0x60086000 0x0 0x1000>;
		#address-cells = <1>;
		#size-cells = <0>;
		interrupts = <GIC_SPI 168 IRQ_TYPE_EDGE_RISING>;

		porta:  gpio-controller@0 {
                 compatible = "snps,dw-apb-gpio-port";
                 gpio-controller;
                 #gpio-cells = <2>;
                 snps,nr-gpios = <16>;
                 reg = <0>;
         };
 /* 
        portb:  gpio-controller@1 {
				compatible = "snps,dw-apb-gpio-port";
				gpio-controller;
				#gpio-cells = <2>;
				snps,nr-gpios = <8>;
				reg = <1>;
          };
        portc:  gpio-controller@2 {
				compatible = "snps,dw-apb-gpio-port";
				gpio-controller;
				#gpio-cells = <2>;
				snps,nr-gpios = <8>;
				reg = <2>;
          };
        portd:  gpio-controller@3 {
				compatible = "snps,dw-apb-gpio-port";
				gpio-controller;
				#gpio-cells = <2>;
				snps,nr-gpios = <8>;
				reg = <3>;
          };
*/
	};
	uart_0@6008B000 {
		compatible = "snps,dw-apb-uart";
		reg = <0x0 0x6008B000 0x0 0x1000>;
		#address-cells = <1>;
		#size-cells = <0>;
		interrupts = <GIC_SPI 168 IRQ_TYPE_EDGE_RISING>;
		clock-frequency = <25000000>;
		reg-shift = <2>;
		reg-io-width = <4>;
		dcd-override;
		ri-override;
		
	};
	uart_1@6008C000 {
		compatible = "snps,dw-apb-uart";
		reg = <0x0 0x6008C000 0x0 0x1000>;
		#address-cells = <1>;
		#size-cells = <0>;
		interrupts = <GIC_SPI 168 IRQ_TYPE_EDGE_RISING>;
		clock-frequency = <25000000>;
		reg-shift = <2>;
		reg-io-width = <4>;
		dcd-override;
		ri-override;
	};

/*
	wdt@60082000 {
		compatible = "snps,dw-wdt";
		reg = <0x0 0x60082000 0x0 0x1000>;
		#address-cells = <1>;
		#size-cells = <0>;
		interrupts = <GIC_SPI 168 IRQ_TYPE_LEVEL_HIGH>;
		clocks = <25000000>;
	};
*/
	ohci@7ffb0000 {
		compatible = "generic-ohci";
		reg = <0x0 0x7ffb0000 0x0 0x10000>;
		interrupts = <GIC_SPI 116 IRQ_TYPE_LEVEL_HIGH>;
		clocks = <&soc_usb48mhz>;
	};

	ehci@7ffc0000 {
		compatible = "generic-ehci";
		reg = <0x0 0x7ffc0000 0x0 0x10000>;
		interrupts = <GIC_SPI 117 IRQ_TYPE_LEVEL_HIGH>;
		clocks = <&soc_usb48mhz>;
	};

	memory-controller@7ffd0000 {
		compatible = "arm,pl354", "arm,primecell";
		reg = <0 0x7ffd0000 0 0x1000>;
		interrupts = <GIC_SPI 86 IRQ_TYPE_LEVEL_HIGH>,
			     <GIC_SPI 87 IRQ_TYPE_LEVEL_HIGH>;
		clocks = <&soc_smc50mhz>;
		clock-names = "apb_pclk";
	};

	memory@80000000 {
		device_type = "memory";
		/* last 16MB of the first memory area is reserved for secure world use by firmware */
		reg = <0x00000000 0x80000000 0x0 0x7f000000>,
		      <0x00000008 0x80000000 0x1 0x80000000>;
	};

<<<<<<< HEAD
	smb@08000000 {
=======
	soc_i2s: i2s@7ff90000 {
		compatible = "snps,designware-i2s";
		reg = <0x0 0x7ff90000 0x0 0x1000>;
		clocks = <&scpi_clk 5>, <&soc_refclk100mhz>;
		clock-names = "i2sclk", "apb_pclk";
		#sound-dai-cells = <0>;
		dmas = <&dma0 5>;
		dma-names = "tx";
	};

	mipitop: mipitop@60057000 {
		compatible = "intel,mipicsi_top";
		reg = <0x0 0x60057000 0x0 0x0FFF>;
		interrupts = <GIC_SPI 168 IRQ_TYPE_EDGE_RISING>;
	};

	mipi_rx0: mipihost@60054000 {
		compatible = "snps,mipicsi_host";
		reg = <0x0 0x60054000 0x0 0xFFF>;
		interrupts = <GIC_SPI 168 IRQ_TYPE_EDGE_RISING>;
	};
/*
	mipi_rx1: mipihost@60013000 {
		compatible = "snps,mipicsi_host";
		reg = <0x0 0x60013000 0x0 0xFFF>;
	};
	mipi_rx2: mipihost@64014000 {
		compatible = "snps,mipicsi_host";
		reg = <0x0 0x64014000 0x0 0xFFF>;
	};
*/
	mipi_tx0: mipidevice@60052000 {
		compatible = "snps,mipicsi_device";
		reg = <0x0 0x60052000 0x0 0xFFF>;
		interrupts = <GIC_SPI 168 IRQ_TYPE_EDGE_RISING>;
	};
/*
	mipi_tx1: mipidevice@64011000 {
		compatible = "snps,mipicsi_device";
		reg = <0x0 0x64011000 0x0 0xFFF>;
	};
*/

	smb {
>>>>>>> d2dce3f7
		compatible = "simple-bus";
		#address-cells = <2>;
		#size-cells = <1>;
		ranges = <0 0 0 0x08000000 0x04000000>,
			 <1 0 0 0x14000000 0x04000000>,
			 <2 0 0 0x18000000 0x04000000>,
			 <3 0 0 0x1c000000 0x04000000>,
			 <4 0 0 0x0c000000 0x04000000>,
			 <5 0 0 0x10000000 0x04000000>;

		#interrupt-cells = <1>;
		interrupt-map-mask = <0 0 15>;
		interrupt-map = <0 0  0 &gic 0 0 0  68 IRQ_TYPE_LEVEL_HIGH>,
				<0 0  1 &gic 0 0 0  69 IRQ_TYPE_LEVEL_HIGH>,
				<0 0  2 &gic 0 0 0  70 IRQ_TYPE_LEVEL_HIGH>,
				<0 0  3 &gic 0 0 0 160 IRQ_TYPE_LEVEL_HIGH>,
				<0 0  4 &gic 0 0 0 161 IRQ_TYPE_LEVEL_HIGH>,
				<0 0  5 &gic 0 0 0 162 IRQ_TYPE_LEVEL_HIGH>,
				<0 0  6 &gic 0 0 0 163 IRQ_TYPE_LEVEL_HIGH>,
				<0 0  7 &gic 0 0 0 164 IRQ_TYPE_LEVEL_HIGH>,
				<0 0  8 &gic 0 0 0 165 IRQ_TYPE_LEVEL_HIGH>,
				<0 0  9 &gic 0 0 0 166 IRQ_TYPE_LEVEL_HIGH>,
				<0 0 10 &gic 0 0 0 167 IRQ_TYPE_LEVEL_HIGH>,
				<0 0 11 &gic 0 0 0 168 IRQ_TYPE_LEVEL_HIGH>,
				<0 0 12 &gic 0 0 0 169 IRQ_TYPE_LEVEL_HIGH>;

		/include/ "juno-motherboard.dtsi"
	};

<<<<<<< HEAD
	site2: tlx@60000000 {
		compatible = "simple-bus";
		#address-cells = <1>;
		#size-cells = <1>;
		ranges = <0 0 0x60000000 0x10000000>;
		#interrupt-cells = <1>;
		interrupt-map-mask = <0 0>;
		interrupt-map = <0 0 &gic 0 0 0 168 IRQ_TYPE_LEVEL_HIGH>;
=======
	apb_reg@0x6004E000 {
		compatible = "uio_pdrv_genirq", "google,paintbox";
		reg = <0x0 0x6004E000 0x0 0x3FFF>;
		interrupts = <GIC_SPI 168 IRQ_TYPE_EDGE_RISING>;
	};
	
        mnh-timer {
		  compatible = "mnh-timer";
                  reg = <0x0 0x60083000 0x0 0x1000>;  
>>>>>>> d2dce3f7
	};<|MERGE_RESOLUTION|>--- conflicted
+++ resolved
@@ -75,28 +75,6 @@
 		};
 	};
 
-	pcie_ctlr: pcie-controller@40000000 {
-		compatible = "arm,juno-r1-pcie", "plda,xpressrich3-axi", "pci-host-ecam-generic";
-		device_type = "pci";
-		reg = <0 0x40000000 0 0x10000000>;	/* ECAM config space */
-		bus-range = <0 255>;
-		linux,pci-domain = <0>;
-		#address-cells = <3>;
-		#size-cells = <2>;
-		dma-coherent;
-		ranges = <0x01000000 0x00 0x5f800000 0x00 0x5f800000 0x0 0x00800000>,
-			 <0x02000000 0x00 0x50000000 0x00 0x50000000 0x0 0x08000000>,
-			 <0x42000000 0x40 0x00000000 0x40 0x00000000 0x1 0x00000000>;
-		#interrupt-cells = <1>;
-		interrupt-map-mask = <0 0 0 7>;
-		interrupt-map = <0 0 0 1 &gic 0 0 0 136 4>,
-				<0 0 0 2 &gic 0 0 0 137 4>,
-				<0 0 0 3 &gic 0 0 0 138 4>,
-				<0 0 0 4 &gic 0 0 0 139 4>;
-		msi-parent = <&v2m_0>;
-		status = "disabled";
-	};
-
 	scpi {
 		compatible = "arm,scpi";
 		mboxes = <&mailbox 1>;
@@ -105,22 +83,17 @@
 		clocks {
 			compatible = "arm,scpi-clocks";
 
-			scpi_dvfs: scpi-dvfs {
+			scpi_dvfs: scpi_clocks@0 {
 				compatible = "arm,scpi-dvfs-clocks";
 				#clock-cells = <1>;
 				clock-indices = <0>, <1>, <2>;
 				clock-output-names = "atlclk", "aplclk","clk_mali";
 			};
-			scpi_clk: scpi-clk {
+			scpi_clk: scpi_clocks@3 {
 				compatible = "arm,scpi-variable-clocks";
 				#clock-cells = <1>;
-<<<<<<< HEAD
-				clock-indices = <3>;
-				clock-output-names = "pxlclk";
-=======
 				clock-indices = <3>, <4>, <5>;
 				clock-output-names = "pxlclk", "pxlclk1", "i2sclk";
->>>>>>> d2dce3f7
 			};
 		};
 
@@ -196,34 +169,6 @@
 		};
 	};
 
-	hdlcd@7ff50000 {
-		compatible = "arm,hdlcd";
-		reg = <0 0x7ff50000 0 0x1000>;
-		interrupts = <GIC_SPI 93 IRQ_TYPE_LEVEL_HIGH>;
-		clocks = <&scpi_clk 3>;
-		clock-names = "pxlclk";
-
-		port {
-			hdlcd1_output: hdlcd1-endpoint {
-				remote-endpoint = <&tda998x_1_input>;
-			};
-		};
-	};
-
-	hdlcd@7ff60000 {
-		compatible = "arm,hdlcd";
-		reg = <0 0x7ff60000 0 0x1000>;
-		interrupts = <GIC_SPI 85 IRQ_TYPE_LEVEL_HIGH>;
-		clocks = <&scpi_clk 3>;
-		clock-names = "pxlclk";
-
-		port {
-			hdlcd0_output: hdlcd0-endpoint {
-				remote-endpoint = <&tda998x_0_input>;
-			};
-		};
-	};
-
 	soc_uart0: uart@7ff80000 {
 		compatible = "arm,pl011", "arm,primecell";
 		reg = <0x0 0x7ff80000 0x0 0x1000>;
@@ -275,13 +220,6 @@
 		i2c-sda-hold-time-ns = <500>;
 		clocks = <&soc_smc50mhz>;
 
-<<<<<<< HEAD
-		hdmi-transmitter@70 {
-			compatible = "nxp,tda998x";
-			reg = <0x70>;
-			port {
-				tda998x_0_input: tda998x-0-endpoint {
-=======
 		hdmi_transmitter0: hdmi-transmitter@70 {
 			compatible = "nxp,tda998x";
 			reg = <0x70>;
@@ -290,25 +228,16 @@
 			#sound-dai-cells = <1>;
 			port {
 				tda998x_0_input: endpoint@0 {
->>>>>>> d2dce3f7
 					remote-endpoint = <&hdlcd0_output>;
 				};
 			};
 		};
-<<<<<<< HEAD
-
-=======
 /*
->>>>>>> d2dce3f7
 		hdmi-transmitter@71 {
 			compatible = "nxp,tda998x";
 			reg = <0x71>;
 			port {
-<<<<<<< HEAD
-				tda998x_1_input: tda998x-1-endpoint {
-=======
 				tda998x_1_input: endpoint@0 {
->>>>>>> d2dce3f7
 					remote-endpoint = <&hdlcd1_output>;
 				};
 			};
@@ -477,9 +406,6 @@
 		      <0x00000008 0x80000000 0x1 0x80000000>;
 	};
 
-<<<<<<< HEAD
-	smb@08000000 {
-=======
 	soc_i2s: i2s@7ff90000 {
 		compatible = "snps,designware-i2s";
 		reg = <0x0 0x7ff90000 0x0 0x1000>;
@@ -524,7 +450,6 @@
 */
 
 	smb {
->>>>>>> d2dce3f7
 		compatible = "simple-bus";
 		#address-cells = <2>;
 		#size-cells = <1>;
@@ -554,16 +479,6 @@
 		/include/ "juno-motherboard.dtsi"
 	};
 
-<<<<<<< HEAD
-	site2: tlx@60000000 {
-		compatible = "simple-bus";
-		#address-cells = <1>;
-		#size-cells = <1>;
-		ranges = <0 0 0x60000000 0x10000000>;
-		#interrupt-cells = <1>;
-		interrupt-map-mask = <0 0>;
-		interrupt-map = <0 0 &gic 0 0 0 168 IRQ_TYPE_LEVEL_HIGH>;
-=======
 	apb_reg@0x6004E000 {
 		compatible = "uio_pdrv_genirq", "google,paintbox";
 		reg = <0x0 0x6004E000 0x0 0x3FFF>;
@@ -573,5 +488,4 @@
         mnh-timer {
 		  compatible = "mnh-timer";
                   reg = <0x0 0x60083000 0x0 0x1000>;  
->>>>>>> d2dce3f7
 	};