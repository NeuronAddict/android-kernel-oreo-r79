#ifndef _M68K_BITOPS_H
#define _M68K_BITOPS_H
/*
 * Copyright 1992, Linus Torvalds.
 *
 * This file is subject to the terms and conditions of the GNU General Public
 * License.  See the file COPYING in the main directory of this archive
 * for more details.
 */

#ifndef _LINUX_BITOPS_H
#error only <linux/bitops.h> can be included directly
#endif

#include <linux/compiler.h>

/*
 * Require 68020 or better.
 *
 * They use the standard big-endian m680x0 bit ordering.
 */

#define test_and_set_bit(nr,vaddr) \
  (__builtin_constant_p(nr) ? \
   __constant_test_and_set_bit(nr, vaddr) : \
   __generic_test_and_set_bit(nr, vaddr))

#define __test_and_set_bit(nr,vaddr) test_and_set_bit(nr,vaddr)

static inline int __constant_test_and_set_bit(int nr, unsigned long *vaddr)
{
	char *p = (char *)vaddr + (nr ^ 31) / 8;
	char retval;

	__asm__ __volatile__ ("bset %2,%1; sne %0"
			: "=d" (retval), "+m" (*p)
			: "di" (nr & 7));

	return retval;
}

static inline int __generic_test_and_set_bit(int nr, unsigned long *vaddr)
{
	char retval;

	__asm__ __volatile__ ("bfset %2{%1:#1}; sne %0"
			: "=d" (retval) : "d" (nr^31), "o" (*vaddr) : "memory");

	return retval;
}

#define set_bit(nr,vaddr) \
  (__builtin_constant_p(nr) ? \
   __constant_set_bit(nr, vaddr) : \
   __generic_set_bit(nr, vaddr))

#define __set_bit(nr,vaddr) set_bit(nr,vaddr)

static inline void __constant_set_bit(int nr, volatile unsigned long *vaddr)
{
	char *p = (char *)vaddr + (nr ^ 31) / 8;
	__asm__ __volatile__ ("bset %1,%0"
			: "+m" (*p) : "di" (nr & 7));
}

static inline void __generic_set_bit(int nr, volatile unsigned long *vaddr)
{
	__asm__ __volatile__ ("bfset %1{%0:#1}"
			: : "d" (nr^31), "o" (*vaddr) : "memory");
}

#define test_and_clear_bit(nr,vaddr) \
  (__builtin_constant_p(nr) ? \
   __constant_test_and_clear_bit(nr, vaddr) : \
   __generic_test_and_clear_bit(nr, vaddr))

#define __test_and_clear_bit(nr,vaddr) test_and_clear_bit(nr,vaddr)

static inline int __constant_test_and_clear_bit(int nr, unsigned long *vaddr)
{
	char *p = (char *)vaddr + (nr ^ 31) / 8;
	char retval;

	__asm__ __volatile__ ("bclr %2,%1; sne %0"
			: "=d" (retval), "+m" (*p)
			: "di" (nr & 7));

	return retval;
}

static inline int __generic_test_and_clear_bit(int nr, unsigned long *vaddr)
{
	char retval;

	__asm__ __volatile__ ("bfclr %2{%1:#1}; sne %0"
			: "=d" (retval) : "d" (nr^31), "o" (*vaddr) : "memory");

	return retval;
}

/*
 * clear_bit() doesn't provide any barrier for the compiler.
 */
#define smp_mb__before_clear_bit()	barrier()
#define smp_mb__after_clear_bit()	barrier()

#define clear_bit(nr,vaddr) \
  (__builtin_constant_p(nr) ? \
   __constant_clear_bit(nr, vaddr) : \
   __generic_clear_bit(nr, vaddr))
#define __clear_bit(nr,vaddr) clear_bit(nr,vaddr)

static inline void __constant_clear_bit(int nr, volatile unsigned long *vaddr)
{
	char *p = (char *)vaddr + (nr ^ 31) / 8;
	__asm__ __volatile__ ("bclr %1,%0"
			: "+m" (*p) : "di" (nr & 7));
}

static inline void __generic_clear_bit(int nr, volatile unsigned long *vaddr)
{
	__asm__ __volatile__ ("bfclr %1{%0:#1}"
			: : "d" (nr^31), "o" (*vaddr) : "memory");
}

#define test_and_change_bit(nr,vaddr) \
  (__builtin_constant_p(nr) ? \
   __constant_test_and_change_bit(nr, vaddr) : \
   __generic_test_and_change_bit(nr, vaddr))

#define __test_and_change_bit(nr,vaddr) test_and_change_bit(nr,vaddr)
#define __change_bit(nr,vaddr) change_bit(nr,vaddr)

static inline int __constant_test_and_change_bit(int nr, unsigned long *vaddr)
{
	char *p = (char *)vaddr + (nr ^ 31) / 8;
	char retval;

	__asm__ __volatile__ ("bchg %2,%1; sne %0"
			: "=d" (retval), "+m" (*p)
			: "di" (nr & 7));

	return retval;
}

static inline int __generic_test_and_change_bit(int nr, unsigned long *vaddr)
{
	char retval;

	__asm__ __volatile__ ("bfchg %2{%1:#1}; sne %0"
			: "=d" (retval) : "d" (nr^31), "o" (*vaddr) : "memory");

	return retval;
}

#define change_bit(nr,vaddr) \
  (__builtin_constant_p(nr) ? \
   __constant_change_bit(nr, vaddr) : \
   __generic_change_bit(nr, vaddr))

static inline void __constant_change_bit(int nr, unsigned long *vaddr)
{
	char *p = (char *)vaddr + (nr ^ 31) / 8;
	__asm__ __volatile__ ("bchg %1,%0"
			: "+m" (*p) : "di" (nr & 7));
}

static inline void __generic_change_bit(int nr, unsigned long *vaddr)
{
	__asm__ __volatile__ ("bfchg %1{%0:#1}"
			: : "d" (nr^31), "o" (*vaddr) : "memory");
}

static inline int test_bit(int nr, const unsigned long *vaddr)
{
	return (vaddr[nr >> 5] & (1UL << (nr & 31))) != 0;
}

static inline int find_first_zero_bit(const unsigned long *vaddr,
				      unsigned size)
{
	const unsigned long *p = vaddr;
	int res = 32;
	unsigned int words;
	unsigned long num;

	if (!size)
		return 0;

	words = (size + 31) >> 5;
	while (!(num = ~*p++)) {
		if (!--words)
			goto out;
	}

	__asm__ __volatile__ ("bfffo %1{#0,#0},%0"
			      : "=d" (res) : "d" (num & -num));
	res ^= 31;
out:
	res += ((long)p - (long)vaddr - 4) * 8;
	return res < size ? res : size;
}

static inline int find_next_zero_bit(const unsigned long *vaddr, int size,
				     int offset)
{
	const unsigned long *p = vaddr + (offset >> 5);
	int bit = offset & 31UL, res;

	if (offset >= size)
		return size;

	if (bit) {
		unsigned long num = ~*p++ & (~0UL << bit);
		offset -= bit;

		/* Look for zero in first longword */
		__asm__ __volatile__ ("bfffo %1{#0,#0},%0"
				      : "=d" (res) : "d" (num & -num));
		if (res < 32) {
			offset += res ^ 31;
			return offset < size ? offset : size;
		}
		offset += 32;

		if (offset >= size)
			return size;
	}
	/* No zero yet, search remaining full bytes for a zero */
	return offset + find_first_zero_bit(p, size - offset);
}

static inline int find_first_bit(const unsigned long *vaddr, unsigned size)
{
	const unsigned long *p = vaddr;
	int res = 32;
	unsigned int words;
	unsigned long num;

	if (!size)
		return 0;

	words = (size + 31) >> 5;
	while (!(num = *p++)) {
		if (!--words)
			goto out;
	}

	__asm__ __volatile__ ("bfffo %1{#0,#0},%0"
			      : "=d" (res) : "d" (num & -num));
	res ^= 31;
out:
	res += ((long)p - (long)vaddr - 4) * 8;
	return res < size ? res : size;
}

static inline int find_next_bit(const unsigned long *vaddr, int size,
				int offset)
{
	const unsigned long *p = vaddr + (offset >> 5);
	int bit = offset & 31UL, res;

	if (offset >= size)
		return size;

	if (bit) {
		unsigned long num = *p++ & (~0UL << bit);
		offset -= bit;

		/* Look for one in first longword */
		__asm__ __volatile__ ("bfffo %1{#0,#0},%0"
				      : "=d" (res) : "d" (num & -num));
		if (res < 32) {
			offset += res ^ 31;
			return offset < size ? offset : size;
		}
		offset += 32;

		if (offset >= size)
			return size;
	}
	/* No one yet, search remaining full bytes for a one */
	return offset + find_first_bit(p, size - offset);
}

/*
 * ffz = Find First Zero in word. Undefined if no zero exists,
 * so code should check against ~0UL first..
 */
static inline unsigned long ffz(unsigned long word)
{
	int res;

	__asm__ __volatile__ ("bfffo %1{#0,#0},%0"
			      : "=d" (res) : "d" (~word & -~word));
	return res ^ 31;
}

#ifdef __KERNEL__

/*
 * ffs: find first bit set. This is defined the same way as
 * the libc and compiler builtin ffs routines, therefore
 * differs in spirit from the above ffz (man ffs).
 */

static inline int ffs(int x)
{
	int cnt;

	asm ("bfffo %1{#0:#0},%0" : "=d" (cnt) : "dm" (x & -x));

	return 32 - cnt;
}
#define __ffs(x) (ffs(x) - 1)

/*
 * fls: find last bit set.
 */

static inline int fls(int x)
{
	int cnt;

	asm ("bfffo %1{#0,#0},%0" : "=d" (cnt) : "dm" (x));

	return 32 - cnt;
}

static inline int __fls(int x)
{
	return fls(x) - 1;
}

#include <asm-generic/bitops/fls64.h>
#include <asm-generic/bitops/sched.h>
#include <asm-generic/bitops/hweight.h>
#include <asm-generic/bitops/lock.h>

/* Bitmap functions for the little endian bitmap. */

static inline void __set_bit_le(int nr, void *addr)
{
	__set_bit(nr ^ 24, addr);
}

static inline void __clear_bit_le(int nr, void *addr)
{
	__clear_bit(nr ^ 24, addr);
}

static inline int __test_and_set_bit_le(int nr, void *addr)
{
	return __test_and_set_bit(nr ^ 24, addr);
}

static inline int test_and_set_bit_le(int nr, void *addr)
{
	return test_and_set_bit(nr ^ 24, addr);
}

static inline int __test_and_clear_bit_le(int nr, void *addr)
{
	return __test_and_clear_bit(nr ^ 24, addr);
}

static inline int test_and_clear_bit_le(int nr, void *addr)
{
	return test_and_clear_bit(nr ^ 24, addr);
}

static inline int test_bit_le(int nr, const void *vaddr)
{
	const unsigned char *p = vaddr;
	return (p[nr >> 3] & (1U << (nr & 7))) != 0;
}

static inline int find_first_zero_bit_le(const void *vaddr, unsigned size)
{
	const unsigned long *p = vaddr, *addr = vaddr;
	int res = 0;
	unsigned int words;

	if (!size)
		return 0;

	words = (size >> 5) + ((size & 31) > 0);
	while (*p++ == ~0UL) {
		if (--words == 0)
			goto out;
	}

	--p;
	for (res = 0; res < 32; res++)
		if (!test_bit_le(res, p))
			break;
out:
	res += (p - addr) * 32;
	return res < size ? res : size;
}

static inline unsigned long find_next_zero_bit_le(const void *addr,
		unsigned long size, unsigned long offset)
{
	const unsigned long *p = addr;
	int bit = offset & 31UL, res;

	if (offset >= size)
		return size;

	p += offset >> 5;

	if (bit) {
		offset -= bit;
		/* Look for zero in first longword */
		for (res = bit; res < 32; res++)
<<<<<<< HEAD
			if (!test_bit_le(res, p))
				return offset + res;
		p++;
		offset += 32;
=======
			if (!test_bit_le(res, p)) {
				offset += res;
				return offset < size ? offset : size;
			}
		p++;
		offset += 32;

		if (offset >= size)
			return size;
>>>>>>> d762f438
	}
	/* No zero yet, search remaining full bytes for a zero */
	return offset + find_first_zero_bit_le(p, size - offset);
}

static inline int find_first_bit_le(const void *vaddr, unsigned size)
{
	const unsigned long *p = vaddr, *addr = vaddr;
	int res = 0;
	unsigned int words;

	if (!size)
		return 0;

	words = (size >> 5) + ((size & 31) > 0);
	while (*p++ == 0UL) {
		if (--words == 0)
			goto out;
	}

	--p;
	for (res = 0; res < 32; res++)
		if (test_bit_le(res, p))
			break;
out:
	res += (p - addr) * 32;
	return res < size ? res : size;
}

static inline unsigned long find_next_bit_le(const void *addr,
		unsigned long size, unsigned long offset)
{
	const unsigned long *p = addr;
	int bit = offset & 31UL, res;

	if (offset >= size)
		return size;

	p += offset >> 5;

	if (bit) {
		offset -= bit;
		/* Look for one in first longword */
		for (res = bit; res < 32; res++)
<<<<<<< HEAD
			if (test_bit_le(res, p))
				return offset + res;
		p++;
		offset += 32;
=======
			if (test_bit_le(res, p)) {
				offset += res;
				return offset < size ? offset : size;
			}
		p++;
		offset += 32;

		if (offset >= size)
			return size;
>>>>>>> d762f438
	}
	/* No set bit yet, search remaining full bytes for a set bit */
	return offset + find_first_bit_le(p, size - offset);
}

/* Bitmap functions for the ext2 filesystem. */

#define ext2_set_bit_atomic(lock, nr, addr)	\
	test_and_set_bit_le(nr, addr)
#define ext2_clear_bit_atomic(lock, nr, addr)	\
	test_and_clear_bit_le(nr, addr)

#endif /* __KERNEL__ */

#endif /* _M68K_BITOPS_H */<|MERGE_RESOLUTION|>--- conflicted
+++ resolved
@@ -414,12 +414,6 @@
 		offset -= bit;
 		/* Look for zero in first longword */
 		for (res = bit; res < 32; res++)
-<<<<<<< HEAD
-			if (!test_bit_le(res, p))
-				return offset + res;
-		p++;
-		offset += 32;
-=======
 			if (!test_bit_le(res, p)) {
 				offset += res;
 				return offset < size ? offset : size;
@@ -429,7 +423,6 @@
 
 		if (offset >= size)
 			return size;
->>>>>>> d762f438
 	}
 	/* No zero yet, search remaining full bytes for a zero */
 	return offset + find_first_zero_bit_le(p, size - offset);
@@ -474,12 +467,6 @@
 		offset -= bit;
 		/* Look for one in first longword */
 		for (res = bit; res < 32; res++)
-<<<<<<< HEAD
-			if (test_bit_le(res, p))
-				return offset + res;
-		p++;
-		offset += 32;
-=======
 			if (test_bit_le(res, p)) {
 				offset += res;
 				return offset < size ? offset : size;
@@ -489,7 +476,6 @@
 
 		if (offset >= size)
 			return size;
->>>>>>> d762f438
 	}
 	/* No set bit yet, search remaining full bytes for a set bit */
 	return offset + find_first_bit_le(p, size - offset);
