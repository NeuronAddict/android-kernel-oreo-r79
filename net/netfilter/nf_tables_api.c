/*
 * Copyright (c) 2007-2009 Patrick McHardy <kaber@trash.net>
 *
 * This program is free software; you can redistribute it and/or modify
 * it under the terms of the GNU General Public License version 2 as
 * published by the Free Software Foundation.
 *
 * Development of this code funded by Astaro AG (http://www.astaro.com/)
 */

#include <linux/module.h>
#include <linux/init.h>
#include <linux/list.h>
#include <linux/skbuff.h>
#include <linux/netlink.h>
#include <linux/netfilter.h>
#include <linux/netfilter/nfnetlink.h>
#include <linux/netfilter/nf_tables.h>
#include <net/netfilter/nf_tables_core.h>
#include <net/netfilter/nf_tables.h>
#include <net/net_namespace.h>
#include <net/sock.h>

static LIST_HEAD(nf_tables_expressions);

/**
 *	nft_register_afinfo - register nf_tables address family info
 *
 *	@afi: address family info to register
 *
 *	Register the address family for use with nf_tables. Returns zero on
 *	success or a negative errno code otherwise.
 */
int nft_register_afinfo(struct net *net, struct nft_af_info *afi)
{
	INIT_LIST_HEAD(&afi->tables);
	nfnl_lock(NFNL_SUBSYS_NFTABLES);
	list_add_tail(&afi->list, &net->nft.af_info);
	nfnl_unlock(NFNL_SUBSYS_NFTABLES);
	return 0;
}
EXPORT_SYMBOL_GPL(nft_register_afinfo);

/**
 *	nft_unregister_afinfo - unregister nf_tables address family info
 *
 *	@afi: address family info to unregister
 *
 *	Unregister the address family for use with nf_tables.
 */
void nft_unregister_afinfo(struct nft_af_info *afi)
{
	nfnl_lock(NFNL_SUBSYS_NFTABLES);
	list_del(&afi->list);
	nfnl_unlock(NFNL_SUBSYS_NFTABLES);
}
EXPORT_SYMBOL_GPL(nft_unregister_afinfo);

static struct nft_af_info *nft_afinfo_lookup(struct net *net, int family)
{
	struct nft_af_info *afi;

	list_for_each_entry(afi, &net->nft.af_info, list) {
		if (afi->family == family)
			return afi;
	}
	return NULL;
}

static struct nft_af_info *
nf_tables_afinfo_lookup(struct net *net, int family, bool autoload)
{
	struct nft_af_info *afi;

	afi = nft_afinfo_lookup(net, family);
	if (afi != NULL)
		return afi;
#ifdef CONFIG_MODULES
	if (autoload) {
		nfnl_unlock(NFNL_SUBSYS_NFTABLES);
		request_module("nft-afinfo-%u", family);
		nfnl_lock(NFNL_SUBSYS_NFTABLES);
		afi = nft_afinfo_lookup(net, family);
		if (afi != NULL)
			return ERR_PTR(-EAGAIN);
	}
#endif
	return ERR_PTR(-EAFNOSUPPORT);
}

/*
 * Tables
 */

static struct nft_table *nft_table_lookup(const struct nft_af_info *afi,
					  const struct nlattr *nla)
{
	struct nft_table *table;

	list_for_each_entry(table, &afi->tables, list) {
		if (!nla_strcmp(nla, table->name))
			return table;
	}
	return NULL;
}

static struct nft_table *nf_tables_table_lookup(const struct nft_af_info *afi,
						const struct nlattr *nla)
{
	struct nft_table *table;

	if (nla == NULL)
		return ERR_PTR(-EINVAL);

	table = nft_table_lookup(afi, nla);
	if (table != NULL)
		return table;

	return ERR_PTR(-ENOENT);
}

static inline u64 nf_tables_alloc_handle(struct nft_table *table)
{
	return ++table->hgenerator;
}

static const struct nf_chain_type *chain_type[AF_MAX][NFT_CHAIN_T_MAX];

static const struct nf_chain_type *
__nf_tables_chain_type_lookup(int family, const struct nlattr *nla)
{
	int i;

	for (i = 0; i < NFT_CHAIN_T_MAX; i++) {
		if (chain_type[family][i] != NULL &&
		    !nla_strcmp(nla, chain_type[family][i]->name))
			return chain_type[family][i];
	}
	return NULL;
}

static const struct nf_chain_type *
nf_tables_chain_type_lookup(const struct nft_af_info *afi,
			    const struct nlattr *nla,
			    bool autoload)
{
	const struct nf_chain_type *type;

	type = __nf_tables_chain_type_lookup(afi->family, nla);
	if (type != NULL)
		return type;
#ifdef CONFIG_MODULES
	if (autoload) {
		nfnl_unlock(NFNL_SUBSYS_NFTABLES);
		request_module("nft-chain-%u-%*.s", afi->family,
			       nla_len(nla)-1, (const char *)nla_data(nla));
		nfnl_lock(NFNL_SUBSYS_NFTABLES);
		type = __nf_tables_chain_type_lookup(afi->family, nla);
		if (type != NULL)
			return ERR_PTR(-EAGAIN);
	}
#endif
	return ERR_PTR(-ENOENT);
}

static const struct nla_policy nft_table_policy[NFTA_TABLE_MAX + 1] = {
	[NFTA_TABLE_NAME]	= { .type = NLA_STRING },
	[NFTA_TABLE_FLAGS]	= { .type = NLA_U32 },
};

static int nf_tables_fill_table_info(struct sk_buff *skb, u32 portid, u32 seq,
				     int event, u32 flags, int family,
				     const struct nft_table *table)
{
	struct nlmsghdr *nlh;
	struct nfgenmsg *nfmsg;

	event |= NFNL_SUBSYS_NFTABLES << 8;
	nlh = nlmsg_put(skb, portid, seq, event, sizeof(struct nfgenmsg), flags);
	if (nlh == NULL)
		goto nla_put_failure;

	nfmsg = nlmsg_data(nlh);
	nfmsg->nfgen_family	= family;
	nfmsg->version		= NFNETLINK_V0;
	nfmsg->res_id		= 0;

	if (nla_put_string(skb, NFTA_TABLE_NAME, table->name) ||
	    nla_put_be32(skb, NFTA_TABLE_FLAGS, htonl(table->flags)) ||
	    nla_put_be32(skb, NFTA_TABLE_USE, htonl(table->use)))
		goto nla_put_failure;

	return nlmsg_end(skb, nlh);

nla_put_failure:
	nlmsg_trim(skb, nlh);
	return -1;
}

static int nf_tables_table_notify(const struct sk_buff *oskb,
				  const struct nlmsghdr *nlh,
				  const struct nft_table *table,
				  int event, int family)
{
	struct sk_buff *skb;
	u32 portid = oskb ? NETLINK_CB(oskb).portid : 0;
	u32 seq = nlh ? nlh->nlmsg_seq : 0;
	struct net *net = oskb ? sock_net(oskb->sk) : &init_net;
	bool report;
	int err;

	report = nlh ? nlmsg_report(nlh) : false;
	if (!report && !nfnetlink_has_listeners(net, NFNLGRP_NFTABLES))
		return 0;

	err = -ENOBUFS;
	skb = nlmsg_new(NLMSG_GOODSIZE, GFP_KERNEL);
	if (skb == NULL)
		goto err;

	err = nf_tables_fill_table_info(skb, portid, seq, event, 0,
					family, table);
	if (err < 0) {
		kfree_skb(skb);
		goto err;
	}

	err = nfnetlink_send(skb, net, portid, NFNLGRP_NFTABLES, report,
			     GFP_KERNEL);
err:
	if (err < 0)
		nfnetlink_set_err(net, portid, NFNLGRP_NFTABLES, err);
	return err;
}

static int nf_tables_dump_tables(struct sk_buff *skb,
				 struct netlink_callback *cb)
{
	const struct nfgenmsg *nfmsg = nlmsg_data(cb->nlh);
	const struct nft_af_info *afi;
	const struct nft_table *table;
	unsigned int idx = 0, s_idx = cb->args[0];
	struct net *net = sock_net(skb->sk);
	int family = nfmsg->nfgen_family;

	list_for_each_entry(afi, &net->nft.af_info, list) {
		if (family != NFPROTO_UNSPEC && family != afi->family)
			continue;

		list_for_each_entry(table, &afi->tables, list) {
			if (idx < s_idx)
				goto cont;
			if (idx > s_idx)
				memset(&cb->args[1], 0,
				       sizeof(cb->args) - sizeof(cb->args[0]));
			if (nf_tables_fill_table_info(skb,
						      NETLINK_CB(cb->skb).portid,
						      cb->nlh->nlmsg_seq,
						      NFT_MSG_NEWTABLE,
						      NLM_F_MULTI,
						      afi->family, table) < 0)
				goto done;
cont:
			idx++;
		}
	}
done:
	cb->args[0] = idx;
	return skb->len;
}

static int nf_tables_gettable(struct sock *nlsk, struct sk_buff *skb,
			      const struct nlmsghdr *nlh,
			      const struct nlattr * const nla[])
{
	const struct nfgenmsg *nfmsg = nlmsg_data(nlh);
	const struct nft_af_info *afi;
	const struct nft_table *table;
	struct sk_buff *skb2;
	struct net *net = sock_net(skb->sk);
	int family = nfmsg->nfgen_family;
	int err;

	if (nlh->nlmsg_flags & NLM_F_DUMP) {
		struct netlink_dump_control c = {
			.dump = nf_tables_dump_tables,
		};
		return netlink_dump_start(nlsk, skb, nlh, &c);
	}

	afi = nf_tables_afinfo_lookup(net, family, false);
	if (IS_ERR(afi))
		return PTR_ERR(afi);

	table = nf_tables_table_lookup(afi, nla[NFTA_TABLE_NAME]);
	if (IS_ERR(table))
		return PTR_ERR(table);

	skb2 = alloc_skb(NLMSG_GOODSIZE, GFP_KERNEL);
	if (!skb2)
		return -ENOMEM;

	err = nf_tables_fill_table_info(skb2, NETLINK_CB(skb).portid,
					nlh->nlmsg_seq, NFT_MSG_NEWTABLE, 0,
					family, table);
	if (err < 0)
		goto err;

	return nlmsg_unicast(nlsk, skb2, NETLINK_CB(skb).portid);

err:
	kfree_skb(skb2);
	return err;
}

static int nf_tables_table_enable(const struct nft_af_info *afi,
				  struct nft_table *table)
{
	struct nft_chain *chain;
	int err, i = 0;

	list_for_each_entry(chain, &table->chains, list) {
		if (!(chain->flags & NFT_BASE_CHAIN))
			continue;

		err = nf_register_hooks(nft_base_chain(chain)->ops, afi->nops);
		if (err < 0)
			goto err;

		i++;
	}
	return 0;
err:
	list_for_each_entry(chain, &table->chains, list) {
		if (!(chain->flags & NFT_BASE_CHAIN))
			continue;

		if (i-- <= 0)
			break;

		nf_unregister_hooks(nft_base_chain(chain)->ops, afi->nops);
	}
	return err;
}

static int nf_tables_table_disable(const struct nft_af_info *afi,
				   struct nft_table *table)
{
	struct nft_chain *chain;

	list_for_each_entry(chain, &table->chains, list) {
		if (chain->flags & NFT_BASE_CHAIN)
			nf_unregister_hooks(nft_base_chain(chain)->ops,
					    afi->nops);
	}

	return 0;
}

static int nf_tables_updtable(struct sock *nlsk, struct sk_buff *skb,
			      const struct nlmsghdr *nlh,
			      const struct nlattr * const nla[],
			      struct nft_af_info *afi, struct nft_table *table)
{
	const struct nfgenmsg *nfmsg = nlmsg_data(nlh);
	int family = nfmsg->nfgen_family, ret = 0;

	if (nla[NFTA_TABLE_FLAGS]) {
		u32 flags;

		flags = ntohl(nla_get_be32(nla[NFTA_TABLE_FLAGS]));
		if (flags & ~NFT_TABLE_F_DORMANT)
			return -EINVAL;

		if ((flags & NFT_TABLE_F_DORMANT) &&
		    !(table->flags & NFT_TABLE_F_DORMANT)) {
			ret = nf_tables_table_disable(afi, table);
			if (ret >= 0)
				table->flags |= NFT_TABLE_F_DORMANT;
		} else if (!(flags & NFT_TABLE_F_DORMANT) &&
			   table->flags & NFT_TABLE_F_DORMANT) {
			ret = nf_tables_table_enable(afi, table);
			if (ret >= 0)
				table->flags &= ~NFT_TABLE_F_DORMANT;
		}
		if (ret < 0)
			goto err;
	}

	nf_tables_table_notify(skb, nlh, table, NFT_MSG_NEWTABLE, family);
err:
	return ret;
}

static int nf_tables_newtable(struct sock *nlsk, struct sk_buff *skb,
			      const struct nlmsghdr *nlh,
			      const struct nlattr * const nla[])
{
	const struct nfgenmsg *nfmsg = nlmsg_data(nlh);
	const struct nlattr *name;
	struct nft_af_info *afi;
	struct nft_table *table;
	struct net *net = sock_net(skb->sk);
	int family = nfmsg->nfgen_family;
	u32 flags = 0;

	afi = nf_tables_afinfo_lookup(net, family, true);
	if (IS_ERR(afi))
		return PTR_ERR(afi);

	name = nla[NFTA_TABLE_NAME];
	table = nf_tables_table_lookup(afi, name);
	if (IS_ERR(table)) {
		if (PTR_ERR(table) != -ENOENT)
			return PTR_ERR(table);
		table = NULL;
	}

	if (table != NULL) {
		if (nlh->nlmsg_flags & NLM_F_EXCL)
			return -EEXIST;
		if (nlh->nlmsg_flags & NLM_F_REPLACE)
			return -EOPNOTSUPP;
		return nf_tables_updtable(nlsk, skb, nlh, nla, afi, table);
	}

	if (nla[NFTA_TABLE_FLAGS]) {
		flags = ntohl(nla_get_be32(nla[NFTA_TABLE_FLAGS]));
		if (flags & ~NFT_TABLE_F_DORMANT)
			return -EINVAL;
	}

	if (!try_module_get(afi->owner))
		return -EAFNOSUPPORT;

	table = kzalloc(sizeof(*table) + nla_len(name), GFP_KERNEL);
	if (table == NULL) {
		module_put(afi->owner);
		return -ENOMEM;
	}

	nla_strlcpy(table->name, name, nla_len(name));
	INIT_LIST_HEAD(&table->chains);
	INIT_LIST_HEAD(&table->sets);
	table->flags = flags;

	list_add_tail(&table->list, &afi->tables);
	nf_tables_table_notify(skb, nlh, table, NFT_MSG_NEWTABLE, family);
	return 0;
}

static int nf_tables_deltable(struct sock *nlsk, struct sk_buff *skb,
			      const struct nlmsghdr *nlh,
			      const struct nlattr * const nla[])
{
	const struct nfgenmsg *nfmsg = nlmsg_data(nlh);
	struct nft_af_info *afi;
	struct nft_table *table;
	struct net *net = sock_net(skb->sk);
	int family = nfmsg->nfgen_family;

	afi = nf_tables_afinfo_lookup(net, family, false);
	if (IS_ERR(afi))
		return PTR_ERR(afi);

	table = nf_tables_table_lookup(afi, nla[NFTA_TABLE_NAME]);
	if (IS_ERR(table))
		return PTR_ERR(table);

	if (!list_empty(&table->chains) || !list_empty(&table->sets))
		return -EBUSY;

	list_del(&table->list);
	nf_tables_table_notify(skb, nlh, table, NFT_MSG_DELTABLE, family);
	kfree(table);
	module_put(afi->owner);
	return 0;
}

int nft_register_chain_type(const struct nf_chain_type *ctype)
{
	int err = 0;

	nfnl_lock(NFNL_SUBSYS_NFTABLES);
	if (chain_type[ctype->family][ctype->type] != NULL) {
		err = -EBUSY;
		goto out;
	}
	chain_type[ctype->family][ctype->type] = ctype;
out:
	nfnl_unlock(NFNL_SUBSYS_NFTABLES);
	return err;
}
EXPORT_SYMBOL_GPL(nft_register_chain_type);

void nft_unregister_chain_type(const struct nf_chain_type *ctype)
{
	nfnl_lock(NFNL_SUBSYS_NFTABLES);
	chain_type[ctype->family][ctype->type] = NULL;
	nfnl_unlock(NFNL_SUBSYS_NFTABLES);
}
EXPORT_SYMBOL_GPL(nft_unregister_chain_type);

/*
 * Chains
 */

static struct nft_chain *
nf_tables_chain_lookup_byhandle(const struct nft_table *table, u64 handle)
{
	struct nft_chain *chain;

	list_for_each_entry(chain, &table->chains, list) {
		if (chain->handle == handle)
			return chain;
	}

	return ERR_PTR(-ENOENT);
}

static struct nft_chain *nf_tables_chain_lookup(const struct nft_table *table,
						const struct nlattr *nla)
{
	struct nft_chain *chain;

	if (nla == NULL)
		return ERR_PTR(-EINVAL);

	list_for_each_entry(chain, &table->chains, list) {
		if (!nla_strcmp(nla, chain->name))
			return chain;
	}

	return ERR_PTR(-ENOENT);
}

static const struct nla_policy nft_chain_policy[NFTA_CHAIN_MAX + 1] = {
	[NFTA_CHAIN_TABLE]	= { .type = NLA_STRING },
	[NFTA_CHAIN_HANDLE]	= { .type = NLA_U64 },
	[NFTA_CHAIN_NAME]	= { .type = NLA_STRING,
				    .len = NFT_CHAIN_MAXNAMELEN - 1 },
	[NFTA_CHAIN_HOOK]	= { .type = NLA_NESTED },
	[NFTA_CHAIN_POLICY]	= { .type = NLA_U32 },
	[NFTA_CHAIN_TYPE]	= { .type = NLA_NUL_STRING },
	[NFTA_CHAIN_COUNTERS]	= { .type = NLA_NESTED },
};

static const struct nla_policy nft_hook_policy[NFTA_HOOK_MAX + 1] = {
	[NFTA_HOOK_HOOKNUM]	= { .type = NLA_U32 },
	[NFTA_HOOK_PRIORITY]	= { .type = NLA_U32 },
};

static int nft_dump_stats(struct sk_buff *skb, struct nft_stats __percpu *stats)
{
	struct nft_stats *cpu_stats, total;
	struct nlattr *nest;
	int cpu;

	memset(&total, 0, sizeof(total));
	for_each_possible_cpu(cpu) {
		cpu_stats = per_cpu_ptr(stats, cpu);
		total.pkts += cpu_stats->pkts;
		total.bytes += cpu_stats->bytes;
	}
	nest = nla_nest_start(skb, NFTA_CHAIN_COUNTERS);
	if (nest == NULL)
		goto nla_put_failure;

	if (nla_put_be64(skb, NFTA_COUNTER_PACKETS, cpu_to_be64(total.pkts)) ||
	    nla_put_be64(skb, NFTA_COUNTER_BYTES, cpu_to_be64(total.bytes)))
		goto nla_put_failure;

	nla_nest_end(skb, nest);
	return 0;

nla_put_failure:
	return -ENOSPC;
}

static int nf_tables_fill_chain_info(struct sk_buff *skb, u32 portid, u32 seq,
				     int event, u32 flags, int family,
				     const struct nft_table *table,
				     const struct nft_chain *chain)
{
	struct nlmsghdr *nlh;
	struct nfgenmsg *nfmsg;

	event |= NFNL_SUBSYS_NFTABLES << 8;
	nlh = nlmsg_put(skb, portid, seq, event, sizeof(struct nfgenmsg), flags);
	if (nlh == NULL)
		goto nla_put_failure;

	nfmsg = nlmsg_data(nlh);
	nfmsg->nfgen_family	= family;
	nfmsg->version		= NFNETLINK_V0;
	nfmsg->res_id		= 0;

	if (nla_put_string(skb, NFTA_CHAIN_TABLE, table->name))
		goto nla_put_failure;
	if (nla_put_be64(skb, NFTA_CHAIN_HANDLE, cpu_to_be64(chain->handle)))
		goto nla_put_failure;
	if (nla_put_string(skb, NFTA_CHAIN_NAME, chain->name))
		goto nla_put_failure;

	if (chain->flags & NFT_BASE_CHAIN) {
		const struct nft_base_chain *basechain = nft_base_chain(chain);
		const struct nf_hook_ops *ops = &basechain->ops[0];
		struct nlattr *nest;

		nest = nla_nest_start(skb, NFTA_CHAIN_HOOK);
		if (nest == NULL)
			goto nla_put_failure;
		if (nla_put_be32(skb, NFTA_HOOK_HOOKNUM, htonl(ops->hooknum)))
			goto nla_put_failure;
		if (nla_put_be32(skb, NFTA_HOOK_PRIORITY, htonl(ops->priority)))
			goto nla_put_failure;
		nla_nest_end(skb, nest);

		if (nla_put_be32(skb, NFTA_CHAIN_POLICY,
				 htonl(basechain->policy)))
			goto nla_put_failure;

		if (nla_put_string(skb, NFTA_CHAIN_TYPE, basechain->type->name))
			goto nla_put_failure;

		if (nft_dump_stats(skb, nft_base_chain(chain)->stats))
			goto nla_put_failure;
	}

	if (nla_put_be32(skb, NFTA_CHAIN_USE, htonl(chain->use)))
		goto nla_put_failure;

	return nlmsg_end(skb, nlh);

nla_put_failure:
	nlmsg_trim(skb, nlh);
	return -1;
}

static int nf_tables_chain_notify(const struct sk_buff *oskb,
				  const struct nlmsghdr *nlh,
				  const struct nft_table *table,
				  const struct nft_chain *chain,
				  int event, int family)
{
	struct sk_buff *skb;
	u32 portid = oskb ? NETLINK_CB(oskb).portid : 0;
	struct net *net = oskb ? sock_net(oskb->sk) : &init_net;
	u32 seq = nlh ? nlh->nlmsg_seq : 0;
	bool report;
	int err;

	report = nlh ? nlmsg_report(nlh) : false;
	if (!report && !nfnetlink_has_listeners(net, NFNLGRP_NFTABLES))
		return 0;

	err = -ENOBUFS;
	skb = nlmsg_new(NLMSG_GOODSIZE, GFP_KERNEL);
	if (skb == NULL)
		goto err;

	err = nf_tables_fill_chain_info(skb, portid, seq, event, 0, family,
					table, chain);
	if (err < 0) {
		kfree_skb(skb);
		goto err;
	}

	err = nfnetlink_send(skb, net, portid, NFNLGRP_NFTABLES, report,
			     GFP_KERNEL);
err:
	if (err < 0)
		nfnetlink_set_err(net, portid, NFNLGRP_NFTABLES, err);
	return err;
}

static int nf_tables_dump_chains(struct sk_buff *skb,
				 struct netlink_callback *cb)
{
	const struct nfgenmsg *nfmsg = nlmsg_data(cb->nlh);
	const struct nft_af_info *afi;
	const struct nft_table *table;
	const struct nft_chain *chain;
	unsigned int idx = 0, s_idx = cb->args[0];
	struct net *net = sock_net(skb->sk);
	int family = nfmsg->nfgen_family;

	list_for_each_entry(afi, &net->nft.af_info, list) {
		if (family != NFPROTO_UNSPEC && family != afi->family)
			continue;

		list_for_each_entry(table, &afi->tables, list) {
			list_for_each_entry(chain, &table->chains, list) {
				if (idx < s_idx)
					goto cont;
				if (idx > s_idx)
					memset(&cb->args[1], 0,
					       sizeof(cb->args) - sizeof(cb->args[0]));
				if (nf_tables_fill_chain_info(skb, NETLINK_CB(cb->skb).portid,
							      cb->nlh->nlmsg_seq,
							      NFT_MSG_NEWCHAIN,
							      NLM_F_MULTI,
							      afi->family, table, chain) < 0)
					goto done;
cont:
				idx++;
			}
		}
	}
done:
	cb->args[0] = idx;
	return skb->len;
}


static int nf_tables_getchain(struct sock *nlsk, struct sk_buff *skb,
			      const struct nlmsghdr *nlh,
			      const struct nlattr * const nla[])
{
	const struct nfgenmsg *nfmsg = nlmsg_data(nlh);
	const struct nft_af_info *afi;
	const struct nft_table *table;
	const struct nft_chain *chain;
	struct sk_buff *skb2;
	struct net *net = sock_net(skb->sk);
	int family = nfmsg->nfgen_family;
	int err;

	if (nlh->nlmsg_flags & NLM_F_DUMP) {
		struct netlink_dump_control c = {
			.dump = nf_tables_dump_chains,
		};
		return netlink_dump_start(nlsk, skb, nlh, &c);
	}

	afi = nf_tables_afinfo_lookup(net, family, false);
	if (IS_ERR(afi))
		return PTR_ERR(afi);

	table = nf_tables_table_lookup(afi, nla[NFTA_CHAIN_TABLE]);
	if (IS_ERR(table))
		return PTR_ERR(table);

	chain = nf_tables_chain_lookup(table, nla[NFTA_CHAIN_NAME]);
	if (IS_ERR(chain))
		return PTR_ERR(chain);

	skb2 = alloc_skb(NLMSG_GOODSIZE, GFP_KERNEL);
	if (!skb2)
		return -ENOMEM;

	err = nf_tables_fill_chain_info(skb2, NETLINK_CB(skb).portid,
					nlh->nlmsg_seq, NFT_MSG_NEWCHAIN, 0,
					family, table, chain);
	if (err < 0)
		goto err;

	return nlmsg_unicast(nlsk, skb2, NETLINK_CB(skb).portid);

err:
	kfree_skb(skb2);
	return err;
}

static const struct nla_policy nft_counter_policy[NFTA_COUNTER_MAX + 1] = {
	[NFTA_COUNTER_PACKETS]	= { .type = NLA_U64 },
	[NFTA_COUNTER_BYTES]	= { .type = NLA_U64 },
};

static int
nf_tables_counters(struct nft_base_chain *chain, const struct nlattr *attr)
{
	struct nlattr *tb[NFTA_COUNTER_MAX+1];
	struct nft_stats __percpu *newstats;
	struct nft_stats *stats;
	int err;

	err = nla_parse_nested(tb, NFTA_COUNTER_MAX, attr, nft_counter_policy);
	if (err < 0)
		return err;

	if (!tb[NFTA_COUNTER_BYTES] || !tb[NFTA_COUNTER_PACKETS])
		return -EINVAL;

	newstats = alloc_percpu(struct nft_stats);
	if (newstats == NULL)
		return -ENOMEM;

	/* Restore old counters on this cpu, no problem. Per-cpu statistics
	 * are not exposed to userspace.
	 */
	stats = this_cpu_ptr(newstats);
	stats->bytes = be64_to_cpu(nla_get_be64(tb[NFTA_COUNTER_BYTES]));
	stats->pkts = be64_to_cpu(nla_get_be64(tb[NFTA_COUNTER_PACKETS]));

	if (chain->stats) {
		/* nfnl_lock is held, add some nfnl function for this, later */
		struct nft_stats __percpu *oldstats =
			rcu_dereference_protected(chain->stats, 1);

		rcu_assign_pointer(chain->stats, newstats);
		synchronize_rcu();
		free_percpu(oldstats);
	} else
		rcu_assign_pointer(chain->stats, newstats);

	return 0;
}

static int nf_tables_newchain(struct sock *nlsk, struct sk_buff *skb,
			      const struct nlmsghdr *nlh,
			      const struct nlattr * const nla[])
{
	const struct nfgenmsg *nfmsg = nlmsg_data(nlh);
	const struct nlattr * uninitialized_var(name);
	const struct nft_af_info *afi;
	struct nft_table *table;
	struct nft_chain *chain;
	struct nft_base_chain *basechain = NULL;
	struct nlattr *ha[NFTA_HOOK_MAX + 1];
	struct net *net = sock_net(skb->sk);
	int family = nfmsg->nfgen_family;
	u8 policy = NF_ACCEPT;
	u64 handle = 0;
	unsigned int i;
	int err;
	bool create;

	create = nlh->nlmsg_flags & NLM_F_CREATE ? true : false;

	afi = nf_tables_afinfo_lookup(net, family, true);
	if (IS_ERR(afi))
		return PTR_ERR(afi);

	table = nf_tables_table_lookup(afi, nla[NFTA_CHAIN_TABLE]);
	if (IS_ERR(table))
		return PTR_ERR(table);

	chain = NULL;
	name = nla[NFTA_CHAIN_NAME];

	if (nla[NFTA_CHAIN_HANDLE]) {
		handle = be64_to_cpu(nla_get_be64(nla[NFTA_CHAIN_HANDLE]));
		chain = nf_tables_chain_lookup_byhandle(table, handle);
		if (IS_ERR(chain))
			return PTR_ERR(chain);
	} else {
		chain = nf_tables_chain_lookup(table, name);
		if (IS_ERR(chain)) {
			if (PTR_ERR(chain) != -ENOENT)
				return PTR_ERR(chain);
			chain = NULL;
		}
	}

	if (nla[NFTA_CHAIN_POLICY]) {
		if ((chain != NULL &&
		    !(chain->flags & NFT_BASE_CHAIN)) ||
		    nla[NFTA_CHAIN_HOOK] == NULL)
			return -EOPNOTSUPP;

		policy = ntohl(nla_get_be32(nla[NFTA_CHAIN_POLICY]));
		switch (policy) {
		case NF_DROP:
		case NF_ACCEPT:
			break;
		default:
			return -EINVAL;
		}
	}

	if (chain != NULL) {
		if (nlh->nlmsg_flags & NLM_F_EXCL)
			return -EEXIST;
		if (nlh->nlmsg_flags & NLM_F_REPLACE)
			return -EOPNOTSUPP;

		if (nla[NFTA_CHAIN_HANDLE] && name &&
		    !IS_ERR(nf_tables_chain_lookup(table, nla[NFTA_CHAIN_NAME])))
			return -EEXIST;

		if (nla[NFTA_CHAIN_COUNTERS]) {
			if (!(chain->flags & NFT_BASE_CHAIN))
				return -EOPNOTSUPP;

			err = nf_tables_counters(nft_base_chain(chain),
						 nla[NFTA_CHAIN_COUNTERS]);
			if (err < 0)
				return err;
		}

		if (nla[NFTA_CHAIN_POLICY])
			nft_base_chain(chain)->policy = policy;

		if (nla[NFTA_CHAIN_HANDLE] && name)
			nla_strlcpy(chain->name, name, NFT_CHAIN_MAXNAMELEN);

		goto notify;
	}

	if (table->use == UINT_MAX)
		return -EOVERFLOW;

	if (nla[NFTA_CHAIN_HOOK]) {
		const struct nf_chain_type *type;
		struct nf_hook_ops *ops;
		nf_hookfn *hookfn;
		u32 hooknum, priority;

		type = chain_type[family][NFT_CHAIN_T_DEFAULT];
		if (nla[NFTA_CHAIN_TYPE]) {
			type = nf_tables_chain_type_lookup(afi,
							   nla[NFTA_CHAIN_TYPE],
							   create);
			if (IS_ERR(type))
				return PTR_ERR(type);
		}

		err = nla_parse_nested(ha, NFTA_HOOK_MAX, nla[NFTA_CHAIN_HOOK],
				       nft_hook_policy);
		if (err < 0)
			return err;
		if (ha[NFTA_HOOK_HOOKNUM] == NULL ||
		    ha[NFTA_HOOK_PRIORITY] == NULL)
			return -EINVAL;

		hooknum = ntohl(nla_get_be32(ha[NFTA_HOOK_HOOKNUM]));
		if (hooknum >= afi->nhooks)
			return -EINVAL;
		priority = ntohl(nla_get_be32(ha[NFTA_HOOK_PRIORITY]));

		if (!(type->hook_mask & (1 << hooknum)))
			return -EOPNOTSUPP;
		if (!try_module_get(type->owner))
			return -ENOENT;
		hookfn = type->hooks[hooknum];

		basechain = kzalloc(sizeof(*basechain), GFP_KERNEL);
		if (basechain == NULL)
			return -ENOMEM;

		if (nla[NFTA_CHAIN_COUNTERS]) {
			err = nf_tables_counters(basechain,
						 nla[NFTA_CHAIN_COUNTERS]);
			if (err < 0) {
				module_put(type->owner);
				kfree(basechain);
				return err;
			}
		} else {
			struct nft_stats __percpu *newstats;

			newstats = alloc_percpu(struct nft_stats);
			if (newstats == NULL) {
				module_put(type->owner);
				kfree(basechain);
				return -ENOMEM;
			}
			rcu_assign_pointer(basechain->stats, newstats);
		}

		basechain->type = type;
		chain = &basechain->chain;

		for (i = 0; i < afi->nops; i++) {
			ops = &basechain->ops[i];
			ops->pf		= family;
			ops->owner	= afi->owner;
			ops->hooknum	= hooknum;
			ops->priority	= priority;
			ops->priv	= chain;
			ops->hook	= afi->hooks[ops->hooknum];
			if (hookfn)
				ops->hook = hookfn;
			if (afi->hook_ops_init)
				afi->hook_ops_init(ops, i);
		}

		chain->flags |= NFT_BASE_CHAIN;
		basechain->policy = policy;
	} else {
		chain = kzalloc(sizeof(*chain), GFP_KERNEL);
		if (chain == NULL)
			return -ENOMEM;
	}

	INIT_LIST_HEAD(&chain->rules);
	chain->handle = nf_tables_alloc_handle(table);
	chain->net = net;
	chain->table = table;
	nla_strlcpy(chain->name, name, NFT_CHAIN_MAXNAMELEN);

	if (!(table->flags & NFT_TABLE_F_DORMANT) &&
	    chain->flags & NFT_BASE_CHAIN) {
		err = nf_register_hooks(nft_base_chain(chain)->ops, afi->nops);
		if (err < 0) {
			module_put(basechain->type->owner);
			free_percpu(basechain->stats);
			kfree(basechain);
			return err;
		}
	}
	list_add_tail(&chain->list, &table->chains);
	table->use++;
notify:
	nf_tables_chain_notify(skb, nlh, table, chain, NFT_MSG_NEWCHAIN,
			       family);
	return 0;
}

static void nf_tables_chain_destroy(struct nft_chain *chain)
{
	BUG_ON(chain->use > 0);

	if (chain->flags & NFT_BASE_CHAIN) {
		module_put(nft_base_chain(chain)->type->owner);
		free_percpu(nft_base_chain(chain)->stats);
		kfree(nft_base_chain(chain));
	} else
		kfree(chain);
}

static int nf_tables_delchain(struct sock *nlsk, struct sk_buff *skb,
			      const struct nlmsghdr *nlh,
			      const struct nlattr * const nla[])
{
	const struct nfgenmsg *nfmsg = nlmsg_data(nlh);
	const struct nft_af_info *afi;
	struct nft_table *table;
	struct nft_chain *chain;
	struct net *net = sock_net(skb->sk);
	int family = nfmsg->nfgen_family;

	afi = nf_tables_afinfo_lookup(net, family, false);
	if (IS_ERR(afi))
		return PTR_ERR(afi);

	table = nf_tables_table_lookup(afi, nla[NFTA_CHAIN_TABLE]);
	if (IS_ERR(table))
		return PTR_ERR(table);

	chain = nf_tables_chain_lookup(table, nla[NFTA_CHAIN_NAME]);
	if (IS_ERR(chain))
		return PTR_ERR(chain);

	if (!list_empty(&chain->rules) || chain->use > 0)
		return -EBUSY;

	list_del(&chain->list);
	table->use--;

	if (!(table->flags & NFT_TABLE_F_DORMANT) &&
	    chain->flags & NFT_BASE_CHAIN)
		nf_unregister_hooks(nft_base_chain(chain)->ops, afi->nops);

	nf_tables_chain_notify(skb, nlh, table, chain, NFT_MSG_DELCHAIN,
			       family);

	/* Make sure all rule references are gone before this is released */
	synchronize_rcu();

	nf_tables_chain_destroy(chain);
	return 0;
}

static void nft_ctx_init(struct nft_ctx *ctx,
			 const struct sk_buff *skb,
			 const struct nlmsghdr *nlh,
			 const struct nft_af_info *afi,
			 const struct nft_table *table,
			 const struct nft_chain *chain,
			 const struct nlattr * const *nla)
{
	ctx->net   = sock_net(skb->sk);
	ctx->skb   = skb;
	ctx->nlh   = nlh;
	ctx->afi   = afi;
	ctx->table = table;
	ctx->chain = chain;
	ctx->nla   = nla;
}

/*
 * Expressions
 */

/**
 *	nft_register_expr - register nf_tables expr type
 *	@ops: expr type
 *
 *	Registers the expr type for use with nf_tables. Returns zero on
 *	success or a negative errno code otherwise.
 */
int nft_register_expr(struct nft_expr_type *type)
{
	nfnl_lock(NFNL_SUBSYS_NFTABLES);
	list_add_tail(&type->list, &nf_tables_expressions);
	nfnl_unlock(NFNL_SUBSYS_NFTABLES);
	return 0;
}
EXPORT_SYMBOL_GPL(nft_register_expr);

/**
 *	nft_unregister_expr - unregister nf_tables expr type
 *	@ops: expr type
 *
 * 	Unregisters the expr typefor use with nf_tables.
 */
void nft_unregister_expr(struct nft_expr_type *type)
{
	nfnl_lock(NFNL_SUBSYS_NFTABLES);
	list_del(&type->list);
	nfnl_unlock(NFNL_SUBSYS_NFTABLES);
}
EXPORT_SYMBOL_GPL(nft_unregister_expr);

static const struct nft_expr_type *__nft_expr_type_get(u8 family,
						       struct nlattr *nla)
{
	const struct nft_expr_type *type;

	list_for_each_entry(type, &nf_tables_expressions, list) {
		if (!nla_strcmp(nla, type->name) &&
		    (!type->family || type->family == family))
			return type;
	}
	return NULL;
}

static const struct nft_expr_type *nft_expr_type_get(u8 family,
						     struct nlattr *nla)
{
	const struct nft_expr_type *type;

	if (nla == NULL)
		return ERR_PTR(-EINVAL);

	type = __nft_expr_type_get(family, nla);
	if (type != NULL && try_module_get(type->owner))
		return type;

#ifdef CONFIG_MODULES
	if (type == NULL) {
		nfnl_unlock(NFNL_SUBSYS_NFTABLES);
		request_module("nft-expr-%u-%.*s", family,
			       nla_len(nla), (char *)nla_data(nla));
		nfnl_lock(NFNL_SUBSYS_NFTABLES);
		if (__nft_expr_type_get(family, nla))
			return ERR_PTR(-EAGAIN);

		nfnl_unlock(NFNL_SUBSYS_NFTABLES);
		request_module("nft-expr-%.*s",
			       nla_len(nla), (char *)nla_data(nla));
		nfnl_lock(NFNL_SUBSYS_NFTABLES);
		if (__nft_expr_type_get(family, nla))
			return ERR_PTR(-EAGAIN);
	}
#endif
	return ERR_PTR(-ENOENT);
}

static const struct nla_policy nft_expr_policy[NFTA_EXPR_MAX + 1] = {
	[NFTA_EXPR_NAME]	= { .type = NLA_STRING },
	[NFTA_EXPR_DATA]	= { .type = NLA_NESTED },
};

static int nf_tables_fill_expr_info(struct sk_buff *skb,
				    const struct nft_expr *expr)
{
	if (nla_put_string(skb, NFTA_EXPR_NAME, expr->ops->type->name))
		goto nla_put_failure;

	if (expr->ops->dump) {
		struct nlattr *data = nla_nest_start(skb, NFTA_EXPR_DATA);
		if (data == NULL)
			goto nla_put_failure;
		if (expr->ops->dump(skb, expr) < 0)
			goto nla_put_failure;
		nla_nest_end(skb, data);
	}

	return skb->len;

nla_put_failure:
	return -1;
};

struct nft_expr_info {
	const struct nft_expr_ops	*ops;
	struct nlattr			*tb[NFT_EXPR_MAXATTR + 1];
};

static int nf_tables_expr_parse(const struct nft_ctx *ctx,
				const struct nlattr *nla,
				struct nft_expr_info *info)
{
	const struct nft_expr_type *type;
	const struct nft_expr_ops *ops;
	struct nlattr *tb[NFTA_EXPR_MAX + 1];
	int err;

	err = nla_parse_nested(tb, NFTA_EXPR_MAX, nla, nft_expr_policy);
	if (err < 0)
		return err;

	type = nft_expr_type_get(ctx->afi->family, tb[NFTA_EXPR_NAME]);
	if (IS_ERR(type))
		return PTR_ERR(type);

	if (tb[NFTA_EXPR_DATA]) {
		err = nla_parse_nested(info->tb, type->maxattr,
				       tb[NFTA_EXPR_DATA], type->policy);
		if (err < 0)
			goto err1;
	} else
		memset(info->tb, 0, sizeof(info->tb[0]) * (type->maxattr + 1));

	if (type->select_ops != NULL) {
		ops = type->select_ops(ctx,
				       (const struct nlattr * const *)info->tb);
		if (IS_ERR(ops)) {
			err = PTR_ERR(ops);
			goto err1;
		}
	} else
		ops = type->ops;

	info->ops = ops;
	return 0;

err1:
	module_put(type->owner);
	return err;
}

static int nf_tables_newexpr(const struct nft_ctx *ctx,
			     const struct nft_expr_info *info,
			     struct nft_expr *expr)
{
	const struct nft_expr_ops *ops = info->ops;
	int err;

	expr->ops = ops;
	if (ops->init) {
		err = ops->init(ctx, expr, (const struct nlattr **)info->tb);
		if (err < 0)
			goto err1;
	}

	return 0;

err1:
	expr->ops = NULL;
	return err;
}

static void nf_tables_expr_destroy(struct nft_expr *expr)
{
	if (expr->ops->destroy)
		expr->ops->destroy(expr);
	module_put(expr->ops->type->owner);
}

/*
 * Rules
 */

static struct nft_rule *__nf_tables_rule_lookup(const struct nft_chain *chain,
						u64 handle)
{
	struct nft_rule *rule;

	// FIXME: this sucks
	list_for_each_entry(rule, &chain->rules, list) {
		if (handle == rule->handle)
			return rule;
	}

	return ERR_PTR(-ENOENT);
}

static struct nft_rule *nf_tables_rule_lookup(const struct nft_chain *chain,
					      const struct nlattr *nla)
{
	if (nla == NULL)
		return ERR_PTR(-EINVAL);

	return __nf_tables_rule_lookup(chain, be64_to_cpu(nla_get_be64(nla)));
}

static const struct nla_policy nft_rule_policy[NFTA_RULE_MAX + 1] = {
	[NFTA_RULE_TABLE]	= { .type = NLA_STRING },
	[NFTA_RULE_CHAIN]	= { .type = NLA_STRING,
				    .len = NFT_CHAIN_MAXNAMELEN - 1 },
	[NFTA_RULE_HANDLE]	= { .type = NLA_U64 },
	[NFTA_RULE_EXPRESSIONS]	= { .type = NLA_NESTED },
	[NFTA_RULE_COMPAT]	= { .type = NLA_NESTED },
	[NFTA_RULE_POSITION]	= { .type = NLA_U64 },
};

static int nf_tables_fill_rule_info(struct sk_buff *skb, u32 portid, u32 seq,
				    int event, u32 flags, int family,
				    const struct nft_table *table,
				    const struct nft_chain *chain,
				    const struct nft_rule *rule)
{
	struct nlmsghdr *nlh;
	struct nfgenmsg *nfmsg;
	const struct nft_expr *expr, *next;
	struct nlattr *list;
	const struct nft_rule *prule;
	int type = event | NFNL_SUBSYS_NFTABLES << 8;

	nlh = nlmsg_put(skb, portid, seq, type, sizeof(struct nfgenmsg),
			flags);
	if (nlh == NULL)
		goto nla_put_failure;

	nfmsg = nlmsg_data(nlh);
	nfmsg->nfgen_family	= family;
	nfmsg->version		= NFNETLINK_V0;
	nfmsg->res_id		= 0;

	if (nla_put_string(skb, NFTA_RULE_TABLE, table->name))
		goto nla_put_failure;
	if (nla_put_string(skb, NFTA_RULE_CHAIN, chain->name))
		goto nla_put_failure;
	if (nla_put_be64(skb, NFTA_RULE_HANDLE, cpu_to_be64(rule->handle)))
		goto nla_put_failure;

	if ((event != NFT_MSG_DELRULE) && (rule->list.prev != &chain->rules)) {
		prule = list_entry(rule->list.prev, struct nft_rule, list);
		if (nla_put_be64(skb, NFTA_RULE_POSITION,
				 cpu_to_be64(prule->handle)))
			goto nla_put_failure;
	}

	list = nla_nest_start(skb, NFTA_RULE_EXPRESSIONS);
	if (list == NULL)
		goto nla_put_failure;
	nft_rule_for_each_expr(expr, next, rule) {
		struct nlattr *elem = nla_nest_start(skb, NFTA_LIST_ELEM);
		if (elem == NULL)
			goto nla_put_failure;
		if (nf_tables_fill_expr_info(skb, expr) < 0)
			goto nla_put_failure;
		nla_nest_end(skb, elem);
	}
	nla_nest_end(skb, list);

	return nlmsg_end(skb, nlh);

nla_put_failure:
	nlmsg_trim(skb, nlh);
	return -1;
}

static int nf_tables_rule_notify(const struct sk_buff *oskb,
				 const struct nlmsghdr *nlh,
				 const struct nft_table *table,
				 const struct nft_chain *chain,
				 const struct nft_rule *rule,
				 int event, u32 flags, int family)
{
	struct sk_buff *skb;
	u32 portid = NETLINK_CB(oskb).portid;
	struct net *net = oskb ? sock_net(oskb->sk) : &init_net;
	u32 seq = nlh->nlmsg_seq;
	bool report;
	int err;

	report = nlmsg_report(nlh);
	if (!report && !nfnetlink_has_listeners(net, NFNLGRP_NFTABLES))
		return 0;

	err = -ENOBUFS;
	skb = nlmsg_new(NLMSG_GOODSIZE, GFP_KERNEL);
	if (skb == NULL)
		goto err;

	err = nf_tables_fill_rule_info(skb, portid, seq, event, flags,
				       family, table, chain, rule);
	if (err < 0) {
		kfree_skb(skb);
		goto err;
	}

	err = nfnetlink_send(skb, net, portid, NFNLGRP_NFTABLES, report,
			     GFP_KERNEL);
err:
	if (err < 0)
		nfnetlink_set_err(net, portid, NFNLGRP_NFTABLES, err);
	return err;
}

static inline bool
nft_rule_is_active(struct net *net, const struct nft_rule *rule)
{
	return (rule->genmask & (1 << net->nft.gencursor)) == 0;
}

static inline int gencursor_next(struct net *net)
{
	return net->nft.gencursor+1 == 1 ? 1 : 0;
}

static inline int
nft_rule_is_active_next(struct net *net, const struct nft_rule *rule)
{
	return (rule->genmask & (1 << gencursor_next(net))) == 0;
}

static inline void
nft_rule_activate_next(struct net *net, struct nft_rule *rule)
{
	/* Now inactive, will be active in the future */
	rule->genmask = (1 << net->nft.gencursor);
}

static inline void
nft_rule_disactivate_next(struct net *net, struct nft_rule *rule)
{
	rule->genmask = (1 << gencursor_next(net));
}

static inline void nft_rule_clear(struct net *net, struct nft_rule *rule)
{
	rule->genmask = 0;
}

static int nf_tables_dump_rules(struct sk_buff *skb,
				struct netlink_callback *cb)
{
	const struct nfgenmsg *nfmsg = nlmsg_data(cb->nlh);
	const struct nft_af_info *afi;
	const struct nft_table *table;
	const struct nft_chain *chain;
	const struct nft_rule *rule;
	unsigned int idx = 0, s_idx = cb->args[0];
	struct net *net = sock_net(skb->sk);
	int family = nfmsg->nfgen_family;
	u8 genctr = ACCESS_ONCE(net->nft.genctr);
	u8 gencursor = ACCESS_ONCE(net->nft.gencursor);

	list_for_each_entry(afi, &net->nft.af_info, list) {
		if (family != NFPROTO_UNSPEC && family != afi->family)
			continue;

		list_for_each_entry(table, &afi->tables, list) {
			list_for_each_entry(chain, &table->chains, list) {
				list_for_each_entry(rule, &chain->rules, list) {
					if (!nft_rule_is_active(net, rule))
						goto cont;
					if (idx < s_idx)
						goto cont;
					if (idx > s_idx)
						memset(&cb->args[1], 0,
						       sizeof(cb->args) - sizeof(cb->args[0]));
					if (nf_tables_fill_rule_info(skb, NETLINK_CB(cb->skb).portid,
								      cb->nlh->nlmsg_seq,
								      NFT_MSG_NEWRULE,
								      NLM_F_MULTI | NLM_F_APPEND,
								      afi->family, table, chain, rule) < 0)
						goto done;
cont:
					idx++;
				}
			}
		}
	}
done:
	/* Invalidate this dump, a transition to the new generation happened */
	if (gencursor != net->nft.gencursor || genctr != net->nft.genctr)
		return -EBUSY;

	cb->args[0] = idx;
	return skb->len;
}

static int nf_tables_getrule(struct sock *nlsk, struct sk_buff *skb,
			     const struct nlmsghdr *nlh,
			     const struct nlattr * const nla[])
{
	const struct nfgenmsg *nfmsg = nlmsg_data(nlh);
	const struct nft_af_info *afi;
	const struct nft_table *table;
	const struct nft_chain *chain;
	const struct nft_rule *rule;
	struct sk_buff *skb2;
	struct net *net = sock_net(skb->sk);
	int family = nfmsg->nfgen_family;
	int err;

	if (nlh->nlmsg_flags & NLM_F_DUMP) {
		struct netlink_dump_control c = {
			.dump = nf_tables_dump_rules,
		};
		return netlink_dump_start(nlsk, skb, nlh, &c);
	}

	afi = nf_tables_afinfo_lookup(net, family, false);
	if (IS_ERR(afi))
		return PTR_ERR(afi);

	table = nf_tables_table_lookup(afi, nla[NFTA_RULE_TABLE]);
	if (IS_ERR(table))
		return PTR_ERR(table);

	chain = nf_tables_chain_lookup(table, nla[NFTA_RULE_CHAIN]);
	if (IS_ERR(chain))
		return PTR_ERR(chain);

	rule = nf_tables_rule_lookup(chain, nla[NFTA_RULE_HANDLE]);
	if (IS_ERR(rule))
		return PTR_ERR(rule);

	skb2 = alloc_skb(NLMSG_GOODSIZE, GFP_KERNEL);
	if (!skb2)
		return -ENOMEM;

	err = nf_tables_fill_rule_info(skb2, NETLINK_CB(skb).portid,
				       nlh->nlmsg_seq, NFT_MSG_NEWRULE, 0,
				       family, table, chain, rule);
	if (err < 0)
		goto err;

	return nlmsg_unicast(nlsk, skb2, NETLINK_CB(skb).portid);

err:
	kfree_skb(skb2);
	return err;
}

static void nf_tables_rule_destroy(struct nft_rule *rule)
{
	struct nft_expr *expr;

	/*
	 * Careful: some expressions might not be initialized in case this
	 * is called on error from nf_tables_newrule().
	 */
	expr = nft_expr_first(rule);
	while (expr->ops && expr != nft_expr_last(rule)) {
		nf_tables_expr_destroy(expr);
		expr = nft_expr_next(expr);
	}
	kfree(rule);
}

#define NFT_RULE_MAXEXPRS	128

static struct nft_expr_info *info;

static struct nft_rule_trans *
nf_tables_trans_add(struct nft_rule *rule, const struct nft_ctx *ctx)
{
	struct nft_rule_trans *rupd;

	rupd = kmalloc(sizeof(struct nft_rule_trans), GFP_KERNEL);
	if (rupd == NULL)
	       return NULL;

	rupd->chain = ctx->chain;
	rupd->table = ctx->table;
	rupd->rule = rule;
	rupd->family = ctx->afi->family;
	rupd->nlh = ctx->nlh;
	list_add_tail(&rupd->list, &ctx->net->nft.commit_list);

	return rupd;
}

static int nf_tables_newrule(struct sock *nlsk, struct sk_buff *skb,
			     const struct nlmsghdr *nlh,
			     const struct nlattr * const nla[])
{
	const struct nfgenmsg *nfmsg = nlmsg_data(nlh);
	const struct nft_af_info *afi;
	struct net *net = sock_net(skb->sk);
	struct nft_table *table;
	struct nft_chain *chain;
	struct nft_rule *rule, *old_rule = NULL;
	struct nft_rule_trans *repl = NULL;
	struct nft_expr *expr;
	struct nft_ctx ctx;
	struct nlattr *tmp;
	unsigned int size, i, n;
	int err, rem;
	bool create;
	u64 handle, pos_handle;

	create = nlh->nlmsg_flags & NLM_F_CREATE ? true : false;

	afi = nf_tables_afinfo_lookup(net, nfmsg->nfgen_family, create);
	if (IS_ERR(afi))
		return PTR_ERR(afi);

	table = nf_tables_table_lookup(afi, nla[NFTA_RULE_TABLE]);
	if (IS_ERR(table))
		return PTR_ERR(table);

	chain = nf_tables_chain_lookup(table, nla[NFTA_RULE_CHAIN]);
	if (IS_ERR(chain))
		return PTR_ERR(chain);

	if (nla[NFTA_RULE_HANDLE]) {
		handle = be64_to_cpu(nla_get_be64(nla[NFTA_RULE_HANDLE]));
		rule = __nf_tables_rule_lookup(chain, handle);
		if (IS_ERR(rule))
			return PTR_ERR(rule);

		if (nlh->nlmsg_flags & NLM_F_EXCL)
			return -EEXIST;
		if (nlh->nlmsg_flags & NLM_F_REPLACE)
			old_rule = rule;
		else
			return -EOPNOTSUPP;
	} else {
		if (!create || nlh->nlmsg_flags & NLM_F_REPLACE)
			return -EINVAL;
		handle = nf_tables_alloc_handle(table);
	}

	if (nla[NFTA_RULE_POSITION]) {
		if (!(nlh->nlmsg_flags & NLM_F_CREATE))
			return -EOPNOTSUPP;

		pos_handle = be64_to_cpu(nla_get_be64(nla[NFTA_RULE_POSITION]));
		old_rule = __nf_tables_rule_lookup(chain, pos_handle);
		if (IS_ERR(old_rule))
			return PTR_ERR(old_rule);
	}

	nft_ctx_init(&ctx, skb, nlh, afi, table, chain, nla);

	n = 0;
	size = 0;
	if (nla[NFTA_RULE_EXPRESSIONS]) {
		nla_for_each_nested(tmp, nla[NFTA_RULE_EXPRESSIONS], rem) {
			err = -EINVAL;
			if (nla_type(tmp) != NFTA_LIST_ELEM)
				goto err1;
			if (n == NFT_RULE_MAXEXPRS)
				goto err1;
			err = nf_tables_expr_parse(&ctx, tmp, &info[n]);
			if (err < 0)
				goto err1;
			size += info[n].ops->size;
			n++;
		}
	}

	err = -ENOMEM;
	rule = kzalloc(sizeof(*rule) + size, GFP_KERNEL);
	if (rule == NULL)
		goto err1;

	nft_rule_activate_next(net, rule);

	rule->handle = handle;
	rule->dlen   = size;

	expr = nft_expr_first(rule);
	for (i = 0; i < n; i++) {
		err = nf_tables_newexpr(&ctx, &info[i], expr);
		if (err < 0)
			goto err2;
		info[i].ops = NULL;
		expr = nft_expr_next(expr);
	}

	if (nlh->nlmsg_flags & NLM_F_REPLACE) {
		if (nft_rule_is_active_next(net, old_rule)) {
			repl = nf_tables_trans_add(old_rule, &ctx);
			if (repl == NULL) {
				err = -ENOMEM;
				goto err2;
			}
			nft_rule_disactivate_next(net, old_rule);
			list_add_tail(&rule->list, &old_rule->list);
		} else {
			err = -ENOENT;
			goto err2;
		}
	} else if (nlh->nlmsg_flags & NLM_F_APPEND)
		if (old_rule)
			list_add_rcu(&rule->list, &old_rule->list);
		else
			list_add_tail_rcu(&rule->list, &chain->rules);
	else {
		if (old_rule)
			list_add_tail_rcu(&rule->list, &old_rule->list);
		else
			list_add_rcu(&rule->list, &chain->rules);
	}

	if (nf_tables_trans_add(rule, &ctx) == NULL) {
		err = -ENOMEM;
		goto err3;
	}
	return 0;

err3:
	list_del_rcu(&rule->list);
	if (repl) {
		list_del_rcu(&repl->rule->list);
		list_del(&repl->list);
		nft_rule_clear(net, repl->rule);
		kfree(repl);
	}
err2:
	nf_tables_rule_destroy(rule);
err1:
	for (i = 0; i < n; i++) {
		if (info[i].ops != NULL)
			module_put(info[i].ops->type->owner);
	}
	return err;
}

static int
nf_tables_delrule_one(struct nft_ctx *ctx, struct nft_rule *rule)
{
	/* You cannot delete the same rule twice */
	if (nft_rule_is_active_next(ctx->net, rule)) {
		if (nf_tables_trans_add(rule, ctx) == NULL)
			return -ENOMEM;
		nft_rule_disactivate_next(ctx->net, rule);
		return 0;
	}
	return -ENOENT;
}

static int nf_table_delrule_by_chain(struct nft_ctx *ctx)
{
	struct nft_rule *rule;
	int err;

	list_for_each_entry(rule, &ctx->chain->rules, list) {
		err = nf_tables_delrule_one(ctx, rule);
		if (err < 0)
			return err;
	}
	return 0;
}

static int nf_tables_delrule(struct sock *nlsk, struct sk_buff *skb,
			     const struct nlmsghdr *nlh,
			     const struct nlattr * const nla[])
{
	const struct nfgenmsg *nfmsg = nlmsg_data(nlh);
	const struct nft_af_info *afi;
	struct net *net = sock_net(skb->sk);
	const struct nft_table *table;
	struct nft_chain *chain = NULL;
	struct nft_rule *rule;
	int family = nfmsg->nfgen_family, err = 0;
	struct nft_ctx ctx;

	afi = nf_tables_afinfo_lookup(net, family, false);
	if (IS_ERR(afi))
		return PTR_ERR(afi);

	table = nf_tables_table_lookup(afi, nla[NFTA_RULE_TABLE]);
	if (IS_ERR(table))
		return PTR_ERR(table);

	if (nla[NFTA_RULE_CHAIN]) {
		chain = nf_tables_chain_lookup(table, nla[NFTA_RULE_CHAIN]);
		if (IS_ERR(chain))
			return PTR_ERR(chain);
	}

	nft_ctx_init(&ctx, skb, nlh, afi, table, chain, nla);

	if (chain) {
		if (nla[NFTA_RULE_HANDLE]) {
			rule = nf_tables_rule_lookup(chain,
						     nla[NFTA_RULE_HANDLE]);
			if (IS_ERR(rule))
				return PTR_ERR(rule);

			err = nf_tables_delrule_one(&ctx, rule);
		} else {
			err = nf_table_delrule_by_chain(&ctx);
		}
	} else {
		list_for_each_entry(chain, &table->chains, list) {
			ctx.chain = chain;
			err = nf_table_delrule_by_chain(&ctx);
			if (err < 0)
				break;
		}
	}

	return err;
}

static int nf_tables_commit(struct sk_buff *skb)
{
	struct net *net = sock_net(skb->sk);
	struct nft_rule_trans *rupd, *tmp;

	/* Bump generation counter, invalidate any dump in progress */
	net->nft.genctr++;

	/* A new generation has just started */
	net->nft.gencursor = gencursor_next(net);

	/* Make sure all packets have left the previous generation before
	 * purging old rules.
	 */
	synchronize_rcu();

	list_for_each_entry_safe(rupd, tmp, &net->nft.commit_list, list) {
		/* This rule was inactive in the past and just became active.
		 * Clear the next bit of the genmask since its meaning has
		 * changed, now it is the future.
		 */
		if (nft_rule_is_active(net, rupd->rule)) {
			nft_rule_clear(net, rupd->rule);
			nf_tables_rule_notify(skb, rupd->nlh, rupd->table,
					      rupd->chain, rupd->rule,
					      NFT_MSG_NEWRULE, 0,
					      rupd->family);
			list_del(&rupd->list);
			kfree(rupd);
			continue;
		}

		/* This rule is in the past, get rid of it */
		list_del_rcu(&rupd->rule->list);
		nf_tables_rule_notify(skb, rupd->nlh, rupd->table, rupd->chain,
				      rupd->rule, NFT_MSG_DELRULE, 0,
				      rupd->family);
	}

	/* Make sure we don't see any packet traversing old rules */
	synchronize_rcu();

	/* Now we can safely release unused old rules */
	list_for_each_entry_safe(rupd, tmp, &net->nft.commit_list, list) {
		nf_tables_rule_destroy(rupd->rule);
		list_del(&rupd->list);
		kfree(rupd);
	}

	return 0;
}

static int nf_tables_abort(struct sk_buff *skb)
{
	struct net *net = sock_net(skb->sk);
	struct nft_rule_trans *rupd, *tmp;

	list_for_each_entry_safe(rupd, tmp, &net->nft.commit_list, list) {
		if (!nft_rule_is_active_next(net, rupd->rule)) {
			nft_rule_clear(net, rupd->rule);
			list_del(&rupd->list);
			kfree(rupd);
			continue;
		}

		/* This rule is inactive, get rid of it */
		list_del_rcu(&rupd->rule->list);
	}

	/* Make sure we don't see any packet accessing aborted rules */
	synchronize_rcu();

	list_for_each_entry_safe(rupd, tmp, &net->nft.commit_list, list) {
		nf_tables_rule_destroy(rupd->rule);
		list_del(&rupd->list);
		kfree(rupd);
	}

	return 0;
}

/*
 * Sets
 */

static LIST_HEAD(nf_tables_set_ops);

int nft_register_set(struct nft_set_ops *ops)
{
	nfnl_lock(NFNL_SUBSYS_NFTABLES);
	list_add_tail(&ops->list, &nf_tables_set_ops);
	nfnl_unlock(NFNL_SUBSYS_NFTABLES);
	return 0;
}
EXPORT_SYMBOL_GPL(nft_register_set);

void nft_unregister_set(struct nft_set_ops *ops)
{
	nfnl_lock(NFNL_SUBSYS_NFTABLES);
	list_del(&ops->list);
	nfnl_unlock(NFNL_SUBSYS_NFTABLES);
}
EXPORT_SYMBOL_GPL(nft_unregister_set);

static const struct nft_set_ops *nft_select_set_ops(const struct nlattr * const nla[])
{
	const struct nft_set_ops *ops;
	u32 features;

#ifdef CONFIG_MODULES
	if (list_empty(&nf_tables_set_ops)) {
		nfnl_unlock(NFNL_SUBSYS_NFTABLES);
		request_module("nft-set");
		nfnl_lock(NFNL_SUBSYS_NFTABLES);
		if (!list_empty(&nf_tables_set_ops))
			return ERR_PTR(-EAGAIN);
	}
#endif
	features = 0;
	if (nla[NFTA_SET_FLAGS] != NULL) {
		features = ntohl(nla_get_be32(nla[NFTA_SET_FLAGS]));
		features &= NFT_SET_INTERVAL | NFT_SET_MAP;
	}

	// FIXME: implement selection properly
	list_for_each_entry(ops, &nf_tables_set_ops, list) {
		if ((ops->features & features) != features)
			continue;
		if (!try_module_get(ops->owner))
			continue;
		return ops;
	}

	return ERR_PTR(-EOPNOTSUPP);
}

static const struct nla_policy nft_set_policy[NFTA_SET_MAX + 1] = {
	[NFTA_SET_TABLE]		= { .type = NLA_STRING },
	[NFTA_SET_NAME]			= { .type = NLA_STRING },
	[NFTA_SET_FLAGS]		= { .type = NLA_U32 },
	[NFTA_SET_KEY_TYPE]		= { .type = NLA_U32 },
	[NFTA_SET_KEY_LEN]		= { .type = NLA_U32 },
	[NFTA_SET_DATA_TYPE]		= { .type = NLA_U32 },
	[NFTA_SET_DATA_LEN]		= { .type = NLA_U32 },
};

static int nft_ctx_init_from_setattr(struct nft_ctx *ctx,
				     const struct sk_buff *skb,
				     const struct nlmsghdr *nlh,
				     const struct nlattr * const nla[])
{
	struct net *net = sock_net(skb->sk);
	const struct nfgenmsg *nfmsg = nlmsg_data(nlh);
	const struct nft_af_info *afi = NULL;
	const struct nft_table *table = NULL;

	if (nfmsg->nfgen_family != NFPROTO_UNSPEC) {
		afi = nf_tables_afinfo_lookup(net, nfmsg->nfgen_family, false);
		if (IS_ERR(afi))
			return PTR_ERR(afi);
	}

	if (nla[NFTA_SET_TABLE] != NULL) {
		if (afi == NULL)
			return -EAFNOSUPPORT;

		table = nf_tables_table_lookup(afi, nla[NFTA_SET_TABLE]);
		if (IS_ERR(table))
			return PTR_ERR(table);
	}

	nft_ctx_init(ctx, skb, nlh, afi, table, NULL, nla);
	return 0;
}

struct nft_set *nf_tables_set_lookup(const struct nft_table *table,
				     const struct nlattr *nla)
{
	struct nft_set *set;

	if (nla == NULL)
		return ERR_PTR(-EINVAL);

	list_for_each_entry(set, &table->sets, list) {
		if (!nla_strcmp(nla, set->name))
			return set;
	}
	return ERR_PTR(-ENOENT);
}

static int nf_tables_set_alloc_name(struct nft_ctx *ctx, struct nft_set *set,
				    const char *name)
{
	const struct nft_set *i;
	const char *p;
	unsigned long *inuse;
	unsigned int n = 0;

	p = strnchr(name, IFNAMSIZ, '%');
	if (p != NULL) {
		if (p[1] != 'd' || strchr(p + 2, '%'))
			return -EINVAL;

		inuse = (unsigned long *)get_zeroed_page(GFP_KERNEL);
		if (inuse == NULL)
			return -ENOMEM;

		list_for_each_entry(i, &ctx->table->sets, list) {
			int tmp;

			if (!sscanf(i->name, name, &tmp))
				continue;
<<<<<<< HEAD
			if (tmp < 0 || tmp > BITS_PER_LONG * PAGE_SIZE)
=======
			if (tmp < 0 || tmp >= BITS_PER_BYTE * PAGE_SIZE)
>>>>>>> e3703f8c
				continue;

			set_bit(tmp, inuse);
		}

		n = find_first_zero_bit(inuse, BITS_PER_BYTE * PAGE_SIZE);
		free_page((unsigned long)inuse);
	}

	snprintf(set->name, sizeof(set->name), name, n);
	list_for_each_entry(i, &ctx->table->sets, list) {
		if (!strcmp(set->name, i->name))
			return -ENFILE;
	}
	return 0;
}

static int nf_tables_fill_set(struct sk_buff *skb, const struct nft_ctx *ctx,
			      const struct nft_set *set, u16 event, u16 flags)
{
	struct nfgenmsg *nfmsg;
	struct nlmsghdr *nlh;
	u32 portid = NETLINK_CB(ctx->skb).portid;
	u32 seq = ctx->nlh->nlmsg_seq;

	event |= NFNL_SUBSYS_NFTABLES << 8;
	nlh = nlmsg_put(skb, portid, seq, event, sizeof(struct nfgenmsg),
			flags);
	if (nlh == NULL)
		goto nla_put_failure;

	nfmsg = nlmsg_data(nlh);
	nfmsg->nfgen_family	= ctx->afi->family;
	nfmsg->version		= NFNETLINK_V0;
	nfmsg->res_id		= 0;

	if (nla_put_string(skb, NFTA_SET_TABLE, ctx->table->name))
		goto nla_put_failure;
	if (nla_put_string(skb, NFTA_SET_NAME, set->name))
		goto nla_put_failure;
	if (set->flags != 0)
		if (nla_put_be32(skb, NFTA_SET_FLAGS, htonl(set->flags)))
			goto nla_put_failure;

	if (nla_put_be32(skb, NFTA_SET_KEY_TYPE, htonl(set->ktype)))
		goto nla_put_failure;
	if (nla_put_be32(skb, NFTA_SET_KEY_LEN, htonl(set->klen)))
		goto nla_put_failure;
	if (set->flags & NFT_SET_MAP) {
		if (nla_put_be32(skb, NFTA_SET_DATA_TYPE, htonl(set->dtype)))
			goto nla_put_failure;
		if (nla_put_be32(skb, NFTA_SET_DATA_LEN, htonl(set->dlen)))
			goto nla_put_failure;
	}

	return nlmsg_end(skb, nlh);

nla_put_failure:
	nlmsg_trim(skb, nlh);
	return -1;
}

static int nf_tables_set_notify(const struct nft_ctx *ctx,
				const struct nft_set *set,
				int event)
{
	struct sk_buff *skb;
	u32 portid = NETLINK_CB(ctx->skb).portid;
	bool report;
	int err;

	report = nlmsg_report(ctx->nlh);
	if (!report && !nfnetlink_has_listeners(ctx->net, NFNLGRP_NFTABLES))
		return 0;

	err = -ENOBUFS;
	skb = nlmsg_new(NLMSG_GOODSIZE, GFP_KERNEL);
	if (skb == NULL)
		goto err;

	err = nf_tables_fill_set(skb, ctx, set, event, 0);
	if (err < 0) {
		kfree_skb(skb);
		goto err;
	}

	err = nfnetlink_send(skb, ctx->net, portid, NFNLGRP_NFTABLES, report,
			     GFP_KERNEL);
err:
	if (err < 0)
		nfnetlink_set_err(ctx->net, portid, NFNLGRP_NFTABLES, err);
	return err;
}

static int nf_tables_dump_sets_table(struct nft_ctx *ctx, struct sk_buff *skb,
				     struct netlink_callback *cb)
{
	const struct nft_set *set;
	unsigned int idx = 0, s_idx = cb->args[0];

	if (cb->args[1])
		return skb->len;

	list_for_each_entry(set, &ctx->table->sets, list) {
		if (idx < s_idx)
			goto cont;
		if (nf_tables_fill_set(skb, ctx, set, NFT_MSG_NEWSET,
				       NLM_F_MULTI) < 0) {
			cb->args[0] = idx;
			goto done;
		}
cont:
		idx++;
	}
	cb->args[1] = 1;
done:
	return skb->len;
}

static int nf_tables_dump_sets_family(struct nft_ctx *ctx, struct sk_buff *skb,
				      struct netlink_callback *cb)
{
	const struct nft_set *set;
	unsigned int idx, s_idx = cb->args[0];
	struct nft_table *table, *cur_table = (struct nft_table *)cb->args[2];

	if (cb->args[1])
		return skb->len;

	list_for_each_entry(table, &ctx->afi->tables, list) {
		if (cur_table) {
			if (cur_table != table)
				continue;

			cur_table = NULL;
		}
		ctx->table = table;
		idx = 0;
		list_for_each_entry(set, &ctx->table->sets, list) {
			if (idx < s_idx)
				goto cont;
			if (nf_tables_fill_set(skb, ctx, set, NFT_MSG_NEWSET,
					       NLM_F_MULTI) < 0) {
				cb->args[0] = idx;
				cb->args[2] = (unsigned long) table;
				goto done;
			}
cont:
			idx++;
		}
	}
	cb->args[1] = 1;
done:
	return skb->len;
}

static int nf_tables_dump_sets_all(struct nft_ctx *ctx, struct sk_buff *skb,
				   struct netlink_callback *cb)
{
	const struct nft_set *set;
	unsigned int idx, s_idx = cb->args[0];
	const struct nft_af_info *afi;
	struct nft_table *table, *cur_table = (struct nft_table *)cb->args[2];
	struct net *net = sock_net(skb->sk);
	int cur_family = cb->args[3];

	if (cb->args[1])
		return skb->len;

	list_for_each_entry(afi, &net->nft.af_info, list) {
		if (cur_family) {
			if (afi->family != cur_family)
				continue;

			cur_family = 0;
		}

		list_for_each_entry(table, &afi->tables, list) {
			if (cur_table) {
				if (cur_table != table)
					continue;

				cur_table = NULL;
			}

			ctx->table = table;
			ctx->afi = afi;
			idx = 0;
			list_for_each_entry(set, &ctx->table->sets, list) {
				if (idx < s_idx)
					goto cont;
				if (nf_tables_fill_set(skb, ctx, set,
						       NFT_MSG_NEWSET,
						       NLM_F_MULTI) < 0) {
					cb->args[0] = idx;
					cb->args[2] = (unsigned long) table;
					cb->args[3] = afi->family;
					goto done;
				}
cont:
				idx++;
			}
			if (s_idx)
				s_idx = 0;
		}
	}
	cb->args[1] = 1;
done:
	return skb->len;
}

static int nf_tables_dump_sets(struct sk_buff *skb, struct netlink_callback *cb)
{
	const struct nfgenmsg *nfmsg = nlmsg_data(cb->nlh);
	struct nlattr *nla[NFTA_SET_MAX + 1];
	struct nft_ctx ctx;
	int err, ret;

	err = nlmsg_parse(cb->nlh, sizeof(*nfmsg), nla, NFTA_SET_MAX,
			  nft_set_policy);
	if (err < 0)
		return err;

	err = nft_ctx_init_from_setattr(&ctx, cb->skb, cb->nlh, (void *)nla);
	if (err < 0)
		return err;

	if (ctx.table == NULL) {
		if (ctx.afi == NULL)
			ret = nf_tables_dump_sets_all(&ctx, skb, cb);
		else
			ret = nf_tables_dump_sets_family(&ctx, skb, cb);
	} else
		ret = nf_tables_dump_sets_table(&ctx, skb, cb);

	return ret;
}

static int nf_tables_getset(struct sock *nlsk, struct sk_buff *skb,
			    const struct nlmsghdr *nlh,
			    const struct nlattr * const nla[])
{
	const struct nft_set *set;
	struct nft_ctx ctx;
	struct sk_buff *skb2;
	const struct nfgenmsg *nfmsg = nlmsg_data(nlh);
	int err;

	/* Verify existance before starting dump */
	err = nft_ctx_init_from_setattr(&ctx, skb, nlh, nla);
	if (err < 0)
		return err;

	if (nlh->nlmsg_flags & NLM_F_DUMP) {
		struct netlink_dump_control c = {
			.dump = nf_tables_dump_sets,
		};
		return netlink_dump_start(nlsk, skb, nlh, &c);
	}

	/* Only accept unspec with dump */
	if (nfmsg->nfgen_family == NFPROTO_UNSPEC)
		return -EAFNOSUPPORT;

	set = nf_tables_set_lookup(ctx.table, nla[NFTA_SET_NAME]);
	if (IS_ERR(set))
		return PTR_ERR(set);

	skb2 = alloc_skb(NLMSG_GOODSIZE, GFP_KERNEL);
	if (skb2 == NULL)
		return -ENOMEM;

	err = nf_tables_fill_set(skb2, &ctx, set, NFT_MSG_NEWSET, 0);
	if (err < 0)
		goto err;

	return nlmsg_unicast(nlsk, skb2, NETLINK_CB(skb).portid);

err:
	kfree_skb(skb2);
	return err;
}

static int nf_tables_newset(struct sock *nlsk, struct sk_buff *skb,
			    const struct nlmsghdr *nlh,
			    const struct nlattr * const nla[])
{
	const struct nfgenmsg *nfmsg = nlmsg_data(nlh);
	const struct nft_set_ops *ops;
	const struct nft_af_info *afi;
	struct net *net = sock_net(skb->sk);
	struct nft_table *table;
	struct nft_set *set;
	struct nft_ctx ctx;
	char name[IFNAMSIZ];
	unsigned int size;
	bool create;
	u32 ktype, klen, dlen, dtype, flags;
	int err;

	if (nla[NFTA_SET_TABLE] == NULL ||
	    nla[NFTA_SET_NAME] == NULL ||
	    nla[NFTA_SET_KEY_LEN] == NULL)
		return -EINVAL;

	ktype = NFT_DATA_VALUE;
	if (nla[NFTA_SET_KEY_TYPE] != NULL) {
		ktype = ntohl(nla_get_be32(nla[NFTA_SET_KEY_TYPE]));
		if ((ktype & NFT_DATA_RESERVED_MASK) == NFT_DATA_RESERVED_MASK)
			return -EINVAL;
	}

	klen = ntohl(nla_get_be32(nla[NFTA_SET_KEY_LEN]));
	if (klen == 0 || klen > FIELD_SIZEOF(struct nft_data, data))
		return -EINVAL;

	flags = 0;
	if (nla[NFTA_SET_FLAGS] != NULL) {
		flags = ntohl(nla_get_be32(nla[NFTA_SET_FLAGS]));
		if (flags & ~(NFT_SET_ANONYMOUS | NFT_SET_CONSTANT |
			      NFT_SET_INTERVAL | NFT_SET_MAP))
			return -EINVAL;
	}

	dtype = 0;
	dlen  = 0;
	if (nla[NFTA_SET_DATA_TYPE] != NULL) {
		if (!(flags & NFT_SET_MAP))
			return -EINVAL;

		dtype = ntohl(nla_get_be32(nla[NFTA_SET_DATA_TYPE]));
		if ((dtype & NFT_DATA_RESERVED_MASK) == NFT_DATA_RESERVED_MASK &&
		    dtype != NFT_DATA_VERDICT)
			return -EINVAL;

		if (dtype != NFT_DATA_VERDICT) {
			if (nla[NFTA_SET_DATA_LEN] == NULL)
				return -EINVAL;
			dlen = ntohl(nla_get_be32(nla[NFTA_SET_DATA_LEN]));
			if (dlen == 0 ||
			    dlen > FIELD_SIZEOF(struct nft_data, data))
				return -EINVAL;
		} else
			dlen = sizeof(struct nft_data);
	} else if (flags & NFT_SET_MAP)
		return -EINVAL;

	create = nlh->nlmsg_flags & NLM_F_CREATE ? true : false;

	afi = nf_tables_afinfo_lookup(net, nfmsg->nfgen_family, create);
	if (IS_ERR(afi))
		return PTR_ERR(afi);

	table = nf_tables_table_lookup(afi, nla[NFTA_SET_TABLE]);
	if (IS_ERR(table))
		return PTR_ERR(table);

	nft_ctx_init(&ctx, skb, nlh, afi, table, NULL, nla);

	set = nf_tables_set_lookup(table, nla[NFTA_SET_NAME]);
	if (IS_ERR(set)) {
		if (PTR_ERR(set) != -ENOENT)
			return PTR_ERR(set);
		set = NULL;
	}

	if (set != NULL) {
		if (nlh->nlmsg_flags & NLM_F_EXCL)
			return -EEXIST;
		if (nlh->nlmsg_flags & NLM_F_REPLACE)
			return -EOPNOTSUPP;
		return 0;
	}

	if (!(nlh->nlmsg_flags & NLM_F_CREATE))
		return -ENOENT;

	ops = nft_select_set_ops(nla);
	if (IS_ERR(ops))
		return PTR_ERR(ops);

	size = 0;
	if (ops->privsize != NULL)
		size = ops->privsize(nla);

	err = -ENOMEM;
	set = kzalloc(sizeof(*set) + size, GFP_KERNEL);
	if (set == NULL)
		goto err1;

	nla_strlcpy(name, nla[NFTA_SET_NAME], sizeof(set->name));
	err = nf_tables_set_alloc_name(&ctx, set, name);
	if (err < 0)
		goto err2;

	INIT_LIST_HEAD(&set->bindings);
	set->ops   = ops;
	set->ktype = ktype;
	set->klen  = klen;
	set->dtype = dtype;
	set->dlen  = dlen;
	set->flags = flags;

	err = ops->init(set, nla);
	if (err < 0)
		goto err2;

	list_add_tail(&set->list, &table->sets);
	nf_tables_set_notify(&ctx, set, NFT_MSG_NEWSET);
	return 0;

err2:
	kfree(set);
err1:
	module_put(ops->owner);
	return err;
}

static void nf_tables_set_destroy(const struct nft_ctx *ctx, struct nft_set *set)
{
	list_del(&set->list);
	if (!(set->flags & NFT_SET_ANONYMOUS))
		nf_tables_set_notify(ctx, set, NFT_MSG_DELSET);

	set->ops->destroy(set);
	module_put(set->ops->owner);
	kfree(set);
}

static int nf_tables_delset(struct sock *nlsk, struct sk_buff *skb,
			    const struct nlmsghdr *nlh,
			    const struct nlattr * const nla[])
{
	const struct nfgenmsg *nfmsg = nlmsg_data(nlh);
	struct nft_set *set;
	struct nft_ctx ctx;
	int err;

	if (nfmsg->nfgen_family == NFPROTO_UNSPEC)
		return -EAFNOSUPPORT;
	if (nla[NFTA_SET_TABLE] == NULL)
		return -EINVAL;

	err = nft_ctx_init_from_setattr(&ctx, skb, nlh, nla);
	if (err < 0)
		return err;

	if (nfmsg->nfgen_family == NFPROTO_UNSPEC)
		return -EAFNOSUPPORT;

	set = nf_tables_set_lookup(ctx.table, nla[NFTA_SET_NAME]);
	if (IS_ERR(set))
		return PTR_ERR(set);
	if (!list_empty(&set->bindings))
		return -EBUSY;

	nf_tables_set_destroy(&ctx, set);
	return 0;
}

static int nf_tables_bind_check_setelem(const struct nft_ctx *ctx,
					const struct nft_set *set,
					const struct nft_set_iter *iter,
					const struct nft_set_elem *elem)
{
	enum nft_registers dreg;

	dreg = nft_type_to_reg(set->dtype);
	return nft_validate_data_load(ctx, dreg, &elem->data,
				      set->dtype == NFT_DATA_VERDICT ?
				      NFT_DATA_VERDICT : NFT_DATA_VALUE);
}

int nf_tables_bind_set(const struct nft_ctx *ctx, struct nft_set *set,
		       struct nft_set_binding *binding)
{
	struct nft_set_binding *i;
	struct nft_set_iter iter;

	if (!list_empty(&set->bindings) && set->flags & NFT_SET_ANONYMOUS)
		return -EBUSY;

	if (set->flags & NFT_SET_MAP) {
		/* If the set is already bound to the same chain all
		 * jumps are already validated for that chain.
		 */
		list_for_each_entry(i, &set->bindings, list) {
			if (i->chain == binding->chain)
				goto bind;
		}

		iter.skip 	= 0;
		iter.count	= 0;
		iter.err	= 0;
		iter.fn		= nf_tables_bind_check_setelem;

		set->ops->walk(ctx, set, &iter);
		if (iter.err < 0) {
			/* Destroy anonymous sets if binding fails */
			if (set->flags & NFT_SET_ANONYMOUS)
				nf_tables_set_destroy(ctx, set);

			return iter.err;
		}
	}
bind:
	binding->chain = ctx->chain;
	list_add_tail(&binding->list, &set->bindings);
	return 0;
}

void nf_tables_unbind_set(const struct nft_ctx *ctx, struct nft_set *set,
			  struct nft_set_binding *binding)
{
	list_del(&binding->list);

	if (list_empty(&set->bindings) && set->flags & NFT_SET_ANONYMOUS)
		nf_tables_set_destroy(ctx, set);
}

/*
 * Set elements
 */

static const struct nla_policy nft_set_elem_policy[NFTA_SET_ELEM_MAX + 1] = {
	[NFTA_SET_ELEM_KEY]		= { .type = NLA_NESTED },
	[NFTA_SET_ELEM_DATA]		= { .type = NLA_NESTED },
	[NFTA_SET_ELEM_FLAGS]		= { .type = NLA_U32 },
};

static const struct nla_policy nft_set_elem_list_policy[NFTA_SET_ELEM_LIST_MAX + 1] = {
	[NFTA_SET_ELEM_LIST_TABLE]	= { .type = NLA_STRING },
	[NFTA_SET_ELEM_LIST_SET]	= { .type = NLA_STRING },
	[NFTA_SET_ELEM_LIST_ELEMENTS]	= { .type = NLA_NESTED },
};

static int nft_ctx_init_from_elemattr(struct nft_ctx *ctx,
				      const struct sk_buff *skb,
				      const struct nlmsghdr *nlh,
				      const struct nlattr * const nla[])
{
	const struct nfgenmsg *nfmsg = nlmsg_data(nlh);
	const struct nft_af_info *afi;
	const struct nft_table *table;
	struct net *net = sock_net(skb->sk);

	afi = nf_tables_afinfo_lookup(net, nfmsg->nfgen_family, false);
	if (IS_ERR(afi))
		return PTR_ERR(afi);

	table = nf_tables_table_lookup(afi, nla[NFTA_SET_ELEM_LIST_TABLE]);
	if (IS_ERR(table))
		return PTR_ERR(table);

	nft_ctx_init(ctx, skb, nlh, afi, table, NULL, nla);
	return 0;
}

static int nf_tables_fill_setelem(struct sk_buff *skb,
				  const struct nft_set *set,
				  const struct nft_set_elem *elem)
{
	unsigned char *b = skb_tail_pointer(skb);
	struct nlattr *nest;

	nest = nla_nest_start(skb, NFTA_LIST_ELEM);
	if (nest == NULL)
		goto nla_put_failure;

	if (nft_data_dump(skb, NFTA_SET_ELEM_KEY, &elem->key, NFT_DATA_VALUE,
			  set->klen) < 0)
		goto nla_put_failure;

	if (set->flags & NFT_SET_MAP &&
	    !(elem->flags & NFT_SET_ELEM_INTERVAL_END) &&
	    nft_data_dump(skb, NFTA_SET_ELEM_DATA, &elem->data,
			  set->dtype == NFT_DATA_VERDICT ? NFT_DATA_VERDICT : NFT_DATA_VALUE,
			  set->dlen) < 0)
		goto nla_put_failure;

	if (elem->flags != 0)
		if (nla_put_be32(skb, NFTA_SET_ELEM_FLAGS, htonl(elem->flags)))
			goto nla_put_failure;

	nla_nest_end(skb, nest);
	return 0;

nla_put_failure:
	nlmsg_trim(skb, b);
	return -EMSGSIZE;
}

struct nft_set_dump_args {
	const struct netlink_callback	*cb;
	struct nft_set_iter		iter;
	struct sk_buff			*skb;
};

static int nf_tables_dump_setelem(const struct nft_ctx *ctx,
				  const struct nft_set *set,
				  const struct nft_set_iter *iter,
				  const struct nft_set_elem *elem)
{
	struct nft_set_dump_args *args;

	args = container_of(iter, struct nft_set_dump_args, iter);
	return nf_tables_fill_setelem(args->skb, set, elem);
}

static int nf_tables_dump_set(struct sk_buff *skb, struct netlink_callback *cb)
{
	const struct nft_set *set;
	struct nft_set_dump_args args;
	struct nft_ctx ctx;
	struct nlattr *nla[NFTA_SET_ELEM_LIST_MAX + 1];
	struct nfgenmsg *nfmsg;
	struct nlmsghdr *nlh;
	struct nlattr *nest;
	u32 portid, seq;
	int event, err;

	err = nlmsg_parse(cb->nlh, sizeof(struct nfgenmsg), nla,
			  NFTA_SET_ELEM_LIST_MAX, nft_set_elem_list_policy);
	if (err < 0)
		return err;

	err = nft_ctx_init_from_elemattr(&ctx, cb->skb, cb->nlh, (void *)nla);
	if (err < 0)
		return err;

	set = nf_tables_set_lookup(ctx.table, nla[NFTA_SET_ELEM_LIST_SET]);
	if (IS_ERR(set))
		return PTR_ERR(set);

	event  = NFT_MSG_NEWSETELEM;
	event |= NFNL_SUBSYS_NFTABLES << 8;
	portid = NETLINK_CB(cb->skb).portid;
	seq    = cb->nlh->nlmsg_seq;

	nlh = nlmsg_put(skb, portid, seq, event, sizeof(struct nfgenmsg),
			NLM_F_MULTI);
	if (nlh == NULL)
		goto nla_put_failure;

	nfmsg = nlmsg_data(nlh);
	nfmsg->nfgen_family = NFPROTO_UNSPEC;
	nfmsg->version      = NFNETLINK_V0;
	nfmsg->res_id       = 0;

	if (nla_put_string(skb, NFTA_SET_ELEM_LIST_TABLE, ctx.table->name))
		goto nla_put_failure;
	if (nla_put_string(skb, NFTA_SET_ELEM_LIST_SET, set->name))
		goto nla_put_failure;

	nest = nla_nest_start(skb, NFTA_SET_ELEM_LIST_ELEMENTS);
	if (nest == NULL)
		goto nla_put_failure;

	args.cb		= cb;
	args.skb	= skb;
	args.iter.skip	= cb->args[0];
	args.iter.count	= 0;
	args.iter.err   = 0;
	args.iter.fn	= nf_tables_dump_setelem;
	set->ops->walk(&ctx, set, &args.iter);

	nla_nest_end(skb, nest);
	nlmsg_end(skb, nlh);

	if (args.iter.err && args.iter.err != -EMSGSIZE)
		return args.iter.err;
	if (args.iter.count == cb->args[0])
		return 0;

	cb->args[0] = args.iter.count;
	return skb->len;

nla_put_failure:
	return -ENOSPC;
}

static int nf_tables_getsetelem(struct sock *nlsk, struct sk_buff *skb,
				const struct nlmsghdr *nlh,
				const struct nlattr * const nla[])
{
	const struct nft_set *set;
	struct nft_ctx ctx;
	int err;

	err = nft_ctx_init_from_elemattr(&ctx, skb, nlh, nla);
	if (err < 0)
		return err;

	set = nf_tables_set_lookup(ctx.table, nla[NFTA_SET_ELEM_LIST_SET]);
	if (IS_ERR(set))
		return PTR_ERR(set);

	if (nlh->nlmsg_flags & NLM_F_DUMP) {
		struct netlink_dump_control c = {
			.dump = nf_tables_dump_set,
		};
		return netlink_dump_start(nlsk, skb, nlh, &c);
	}
	return -EOPNOTSUPP;
}

static int nft_add_set_elem(const struct nft_ctx *ctx, struct nft_set *set,
			    const struct nlattr *attr)
{
	struct nlattr *nla[NFTA_SET_ELEM_MAX + 1];
	struct nft_data_desc d1, d2;
	struct nft_set_elem elem;
	struct nft_set_binding *binding;
	enum nft_registers dreg;
	int err;

	err = nla_parse_nested(nla, NFTA_SET_ELEM_MAX, attr,
			       nft_set_elem_policy);
	if (err < 0)
		return err;

	if (nla[NFTA_SET_ELEM_KEY] == NULL)
		return -EINVAL;

	elem.flags = 0;
	if (nla[NFTA_SET_ELEM_FLAGS] != NULL) {
		elem.flags = ntohl(nla_get_be32(nla[NFTA_SET_ELEM_FLAGS]));
		if (elem.flags & ~NFT_SET_ELEM_INTERVAL_END)
			return -EINVAL;
	}

	if (set->flags & NFT_SET_MAP) {
		if (nla[NFTA_SET_ELEM_DATA] == NULL &&
		    !(elem.flags & NFT_SET_ELEM_INTERVAL_END))
			return -EINVAL;
		if (nla[NFTA_SET_ELEM_DATA] != NULL &&
		    elem.flags & NFT_SET_ELEM_INTERVAL_END)
			return -EINVAL;
	} else {
		if (nla[NFTA_SET_ELEM_DATA] != NULL)
			return -EINVAL;
	}

	err = nft_data_init(ctx, &elem.key, &d1, nla[NFTA_SET_ELEM_KEY]);
	if (err < 0)
		goto err1;
	err = -EINVAL;
	if (d1.type != NFT_DATA_VALUE || d1.len != set->klen)
		goto err2;

	err = -EEXIST;
	if (set->ops->get(set, &elem) == 0)
		goto err2;

	if (nla[NFTA_SET_ELEM_DATA] != NULL) {
		err = nft_data_init(ctx, &elem.data, &d2, nla[NFTA_SET_ELEM_DATA]);
		if (err < 0)
			goto err2;

		err = -EINVAL;
		if (set->dtype != NFT_DATA_VERDICT && d2.len != set->dlen)
			goto err3;

		dreg = nft_type_to_reg(set->dtype);
		list_for_each_entry(binding, &set->bindings, list) {
			struct nft_ctx bind_ctx = {
				.afi	= ctx->afi,
				.table	= ctx->table,
				.chain	= binding->chain,
			};

			err = nft_validate_data_load(&bind_ctx, dreg,
						     &elem.data, d2.type);
			if (err < 0)
				goto err3;
		}
	}

	err = set->ops->insert(set, &elem);
	if (err < 0)
		goto err3;

	return 0;

err3:
	if (nla[NFTA_SET_ELEM_DATA] != NULL)
		nft_data_uninit(&elem.data, d2.type);
err2:
	nft_data_uninit(&elem.key, d1.type);
err1:
	return err;
}

static int nf_tables_newsetelem(struct sock *nlsk, struct sk_buff *skb,
				const struct nlmsghdr *nlh,
				const struct nlattr * const nla[])
{
	const struct nlattr *attr;
	struct nft_set *set;
	struct nft_ctx ctx;
	int rem, err;

	err = nft_ctx_init_from_elemattr(&ctx, skb, nlh, nla);
	if (err < 0)
		return err;

	set = nf_tables_set_lookup(ctx.table, nla[NFTA_SET_ELEM_LIST_SET]);
	if (IS_ERR(set))
		return PTR_ERR(set);
	if (!list_empty(&set->bindings) && set->flags & NFT_SET_CONSTANT)
		return -EBUSY;

	nla_for_each_nested(attr, nla[NFTA_SET_ELEM_LIST_ELEMENTS], rem) {
		err = nft_add_set_elem(&ctx, set, attr);
		if (err < 0)
			return err;
	}
	return 0;
}

static int nft_del_setelem(const struct nft_ctx *ctx, struct nft_set *set,
			   const struct nlattr *attr)
{
	struct nlattr *nla[NFTA_SET_ELEM_MAX + 1];
	struct nft_data_desc desc;
	struct nft_set_elem elem;
	int err;

	err = nla_parse_nested(nla, NFTA_SET_ELEM_MAX, attr,
			       nft_set_elem_policy);
	if (err < 0)
		goto err1;

	err = -EINVAL;
	if (nla[NFTA_SET_ELEM_KEY] == NULL)
		goto err1;

	err = nft_data_init(ctx, &elem.key, &desc, nla[NFTA_SET_ELEM_KEY]);
	if (err < 0)
		goto err1;

	err = -EINVAL;
	if (desc.type != NFT_DATA_VALUE || desc.len != set->klen)
		goto err2;

	err = set->ops->get(set, &elem);
	if (err < 0)
		goto err2;

	set->ops->remove(set, &elem);

	nft_data_uninit(&elem.key, NFT_DATA_VALUE);
	if (set->flags & NFT_SET_MAP)
		nft_data_uninit(&elem.data, set->dtype);

err2:
	nft_data_uninit(&elem.key, desc.type);
err1:
	return err;
}

static int nf_tables_delsetelem(struct sock *nlsk, struct sk_buff *skb,
				const struct nlmsghdr *nlh,
				const struct nlattr * const nla[])
{
	const struct nlattr *attr;
	struct nft_set *set;
	struct nft_ctx ctx;
	int rem, err;

	err = nft_ctx_init_from_elemattr(&ctx, skb, nlh, nla);
	if (err < 0)
		return err;

	set = nf_tables_set_lookup(ctx.table, nla[NFTA_SET_ELEM_LIST_SET]);
	if (IS_ERR(set))
		return PTR_ERR(set);
	if (!list_empty(&set->bindings) && set->flags & NFT_SET_CONSTANT)
		return -EBUSY;

	nla_for_each_nested(attr, nla[NFTA_SET_ELEM_LIST_ELEMENTS], rem) {
		err = nft_del_setelem(&ctx, set, attr);
		if (err < 0)
			return err;
	}
	return 0;
}

static const struct nfnl_callback nf_tables_cb[NFT_MSG_MAX] = {
	[NFT_MSG_NEWTABLE] = {
		.call		= nf_tables_newtable,
		.attr_count	= NFTA_TABLE_MAX,
		.policy		= nft_table_policy,
	},
	[NFT_MSG_GETTABLE] = {
		.call		= nf_tables_gettable,
		.attr_count	= NFTA_TABLE_MAX,
		.policy		= nft_table_policy,
	},
	[NFT_MSG_DELTABLE] = {
		.call		= nf_tables_deltable,
		.attr_count	= NFTA_TABLE_MAX,
		.policy		= nft_table_policy,
	},
	[NFT_MSG_NEWCHAIN] = {
		.call		= nf_tables_newchain,
		.attr_count	= NFTA_CHAIN_MAX,
		.policy		= nft_chain_policy,
	},
	[NFT_MSG_GETCHAIN] = {
		.call		= nf_tables_getchain,
		.attr_count	= NFTA_CHAIN_MAX,
		.policy		= nft_chain_policy,
	},
	[NFT_MSG_DELCHAIN] = {
		.call		= nf_tables_delchain,
		.attr_count	= NFTA_CHAIN_MAX,
		.policy		= nft_chain_policy,
	},
	[NFT_MSG_NEWRULE] = {
		.call_batch	= nf_tables_newrule,
		.attr_count	= NFTA_RULE_MAX,
		.policy		= nft_rule_policy,
	},
	[NFT_MSG_GETRULE] = {
		.call		= nf_tables_getrule,
		.attr_count	= NFTA_RULE_MAX,
		.policy		= nft_rule_policy,
	},
	[NFT_MSG_DELRULE] = {
		.call_batch	= nf_tables_delrule,
		.attr_count	= NFTA_RULE_MAX,
		.policy		= nft_rule_policy,
	},
	[NFT_MSG_NEWSET] = {
		.call		= nf_tables_newset,
		.attr_count	= NFTA_SET_MAX,
		.policy		= nft_set_policy,
	},
	[NFT_MSG_GETSET] = {
		.call		= nf_tables_getset,
		.attr_count	= NFTA_SET_MAX,
		.policy		= nft_set_policy,
	},
	[NFT_MSG_DELSET] = {
		.call		= nf_tables_delset,
		.attr_count	= NFTA_SET_MAX,
		.policy		= nft_set_policy,
	},
	[NFT_MSG_NEWSETELEM] = {
		.call		= nf_tables_newsetelem,
		.attr_count	= NFTA_SET_ELEM_LIST_MAX,
		.policy		= nft_set_elem_list_policy,
	},
	[NFT_MSG_GETSETELEM] = {
		.call		= nf_tables_getsetelem,
		.attr_count	= NFTA_SET_ELEM_LIST_MAX,
		.policy		= nft_set_elem_list_policy,
	},
	[NFT_MSG_DELSETELEM] = {
		.call		= nf_tables_delsetelem,
		.attr_count	= NFTA_SET_ELEM_LIST_MAX,
		.policy		= nft_set_elem_list_policy,
	},
};

static const struct nfnetlink_subsystem nf_tables_subsys = {
	.name		= "nf_tables",
	.subsys_id	= NFNL_SUBSYS_NFTABLES,
	.cb_count	= NFT_MSG_MAX,
	.cb		= nf_tables_cb,
	.commit		= nf_tables_commit,
	.abort		= nf_tables_abort,
};

/*
 * Loop detection - walk through the ruleset beginning at the destination chain
 * of a new jump until either the source chain is reached (loop) or all
 * reachable chains have been traversed.
 *
 * The loop check is performed whenever a new jump verdict is added to an
 * expression or verdict map or a verdict map is bound to a new chain.
 */

static int nf_tables_check_loops(const struct nft_ctx *ctx,
				 const struct nft_chain *chain);

static int nf_tables_loop_check_setelem(const struct nft_ctx *ctx,
					const struct nft_set *set,
					const struct nft_set_iter *iter,
					const struct nft_set_elem *elem)
{
	if (elem->flags & NFT_SET_ELEM_INTERVAL_END)
		return 0;

	switch (elem->data.verdict) {
	case NFT_JUMP:
	case NFT_GOTO:
		return nf_tables_check_loops(ctx, elem->data.chain);
	default:
		return 0;
	}
}

static int nf_tables_check_loops(const struct nft_ctx *ctx,
				 const struct nft_chain *chain)
{
	const struct nft_rule *rule;
	const struct nft_expr *expr, *last;
	const struct nft_set *set;
	struct nft_set_binding *binding;
	struct nft_set_iter iter;

	if (ctx->chain == chain)
		return -ELOOP;

	list_for_each_entry(rule, &chain->rules, list) {
		nft_rule_for_each_expr(expr, last, rule) {
			const struct nft_data *data = NULL;
			int err;

			if (!expr->ops->validate)
				continue;

			err = expr->ops->validate(ctx, expr, &data);
			if (err < 0)
				return err;

			if (data == NULL)
				continue;

			switch (data->verdict) {
			case NFT_JUMP:
			case NFT_GOTO:
				err = nf_tables_check_loops(ctx, data->chain);
				if (err < 0)
					return err;
			default:
				break;
			}
		}
	}

	list_for_each_entry(set, &ctx->table->sets, list) {
		if (!(set->flags & NFT_SET_MAP) ||
		    set->dtype != NFT_DATA_VERDICT)
			continue;

		list_for_each_entry(binding, &set->bindings, list) {
			if (binding->chain != chain)
				continue;

			iter.skip 	= 0;
			iter.count	= 0;
			iter.err	= 0;
			iter.fn		= nf_tables_loop_check_setelem;

			set->ops->walk(ctx, set, &iter);
			if (iter.err < 0)
				return iter.err;
		}
	}

	return 0;
}

/**
 *	nft_validate_input_register - validate an expressions' input register
 *
 *	@reg: the register number
 *
 * 	Validate that the input register is one of the general purpose
 * 	registers.
 */
int nft_validate_input_register(enum nft_registers reg)
{
	if (reg <= NFT_REG_VERDICT)
		return -EINVAL;
	if (reg > NFT_REG_MAX)
		return -ERANGE;
	return 0;
}
EXPORT_SYMBOL_GPL(nft_validate_input_register);

/**
 *	nft_validate_output_register - validate an expressions' output register
 *
 *	@reg: the register number
 *
 * 	Validate that the output register is one of the general purpose
 * 	registers or the verdict register.
 */
int nft_validate_output_register(enum nft_registers reg)
{
	if (reg < NFT_REG_VERDICT)
		return -EINVAL;
	if (reg > NFT_REG_MAX)
		return -ERANGE;
	return 0;
}
EXPORT_SYMBOL_GPL(nft_validate_output_register);

/**
 *	nft_validate_data_load - validate an expressions' data load
 *
 *	@ctx: context of the expression performing the load
 * 	@reg: the destination register number
 * 	@data: the data to load
 * 	@type: the data type
 *
 * 	Validate that a data load uses the appropriate data type for
 * 	the destination register. A value of NULL for the data means
 * 	that its runtime gathered data, which is always of type
 * 	NFT_DATA_VALUE.
 */
int nft_validate_data_load(const struct nft_ctx *ctx, enum nft_registers reg,
			   const struct nft_data *data,
			   enum nft_data_types type)
{
	int err;

	switch (reg) {
	case NFT_REG_VERDICT:
		if (data == NULL || type != NFT_DATA_VERDICT)
			return -EINVAL;

		if (data->verdict == NFT_GOTO || data->verdict == NFT_JUMP) {
			err = nf_tables_check_loops(ctx, data->chain);
			if (err < 0)
				return err;

			if (ctx->chain->level + 1 > data->chain->level) {
				if (ctx->chain->level + 1 == NFT_JUMP_STACK_SIZE)
					return -EMLINK;
				data->chain->level = ctx->chain->level + 1;
			}
		}

		return 0;
	default:
		if (data != NULL && type != NFT_DATA_VALUE)
			return -EINVAL;
		return 0;
	}
}
EXPORT_SYMBOL_GPL(nft_validate_data_load);

static const struct nla_policy nft_verdict_policy[NFTA_VERDICT_MAX + 1] = {
	[NFTA_VERDICT_CODE]	= { .type = NLA_U32 },
	[NFTA_VERDICT_CHAIN]	= { .type = NLA_STRING,
				    .len = NFT_CHAIN_MAXNAMELEN - 1 },
};

static int nft_verdict_init(const struct nft_ctx *ctx, struct nft_data *data,
			    struct nft_data_desc *desc, const struct nlattr *nla)
{
	struct nlattr *tb[NFTA_VERDICT_MAX + 1];
	struct nft_chain *chain;
	int err;

	err = nla_parse_nested(tb, NFTA_VERDICT_MAX, nla, nft_verdict_policy);
	if (err < 0)
		return err;

	if (!tb[NFTA_VERDICT_CODE])
		return -EINVAL;
	data->verdict = ntohl(nla_get_be32(tb[NFTA_VERDICT_CODE]));

	switch (data->verdict) {
	case NF_ACCEPT:
	case NF_DROP:
	case NF_QUEUE:
	case NFT_CONTINUE:
	case NFT_BREAK:
	case NFT_RETURN:
		desc->len = sizeof(data->verdict);
		break;
	case NFT_JUMP:
	case NFT_GOTO:
		if (!tb[NFTA_VERDICT_CHAIN])
			return -EINVAL;
		chain = nf_tables_chain_lookup(ctx->table,
					       tb[NFTA_VERDICT_CHAIN]);
		if (IS_ERR(chain))
			return PTR_ERR(chain);
		if (chain->flags & NFT_BASE_CHAIN)
			return -EOPNOTSUPP;

		chain->use++;
		data->chain = chain;
		desc->len = sizeof(data);
		break;
	default:
		return -EINVAL;
	}

	desc->type = NFT_DATA_VERDICT;
	return 0;
}

static void nft_verdict_uninit(const struct nft_data *data)
{
	switch (data->verdict) {
	case NFT_JUMP:
	case NFT_GOTO:
		data->chain->use--;
		break;
	}
}

static int nft_verdict_dump(struct sk_buff *skb, const struct nft_data *data)
{
	struct nlattr *nest;

	nest = nla_nest_start(skb, NFTA_DATA_VERDICT);
	if (!nest)
		goto nla_put_failure;

	if (nla_put_be32(skb, NFTA_VERDICT_CODE, htonl(data->verdict)))
		goto nla_put_failure;

	switch (data->verdict) {
	case NFT_JUMP:
	case NFT_GOTO:
		if (nla_put_string(skb, NFTA_VERDICT_CHAIN, data->chain->name))
			goto nla_put_failure;
	}
	nla_nest_end(skb, nest);
	return 0;

nla_put_failure:
	return -1;
}

static int nft_value_init(const struct nft_ctx *ctx, struct nft_data *data,
			  struct nft_data_desc *desc, const struct nlattr *nla)
{
	unsigned int len;

	len = nla_len(nla);
	if (len == 0)
		return -EINVAL;
	if (len > sizeof(data->data))
		return -EOVERFLOW;

	nla_memcpy(data->data, nla, sizeof(data->data));
	desc->type = NFT_DATA_VALUE;
	desc->len  = len;
	return 0;
}

static int nft_value_dump(struct sk_buff *skb, const struct nft_data *data,
			  unsigned int len)
{
	return nla_put(skb, NFTA_DATA_VALUE, len, data->data);
}

static const struct nla_policy nft_data_policy[NFTA_DATA_MAX + 1] = {
	[NFTA_DATA_VALUE]	= { .type = NLA_BINARY,
				    .len  = FIELD_SIZEOF(struct nft_data, data) },
	[NFTA_DATA_VERDICT]	= { .type = NLA_NESTED },
};

/**
 *	nft_data_init - parse nf_tables data netlink attributes
 *
 *	@ctx: context of the expression using the data
 *	@data: destination struct nft_data
 *	@desc: data description
 *	@nla: netlink attribute containing data
 *
 *	Parse the netlink data attributes and initialize a struct nft_data.
 *	The type and length of data are returned in the data description.
 *
 *	The caller can indicate that it only wants to accept data of type
 *	NFT_DATA_VALUE by passing NULL for the ctx argument.
 */
int nft_data_init(const struct nft_ctx *ctx, struct nft_data *data,
		  struct nft_data_desc *desc, const struct nlattr *nla)
{
	struct nlattr *tb[NFTA_DATA_MAX + 1];
	int err;

	err = nla_parse_nested(tb, NFTA_DATA_MAX, nla, nft_data_policy);
	if (err < 0)
		return err;

	if (tb[NFTA_DATA_VALUE])
		return nft_value_init(ctx, data, desc, tb[NFTA_DATA_VALUE]);
	if (tb[NFTA_DATA_VERDICT] && ctx != NULL)
		return nft_verdict_init(ctx, data, desc, tb[NFTA_DATA_VERDICT]);
	return -EINVAL;
}
EXPORT_SYMBOL_GPL(nft_data_init);

/**
 *	nft_data_uninit - release a nft_data item
 *
 *	@data: struct nft_data to release
 *	@type: type of data
 *
 *	Release a nft_data item. NFT_DATA_VALUE types can be silently discarded,
 *	all others need to be released by calling this function.
 */
void nft_data_uninit(const struct nft_data *data, enum nft_data_types type)
{
	switch (type) {
	case NFT_DATA_VALUE:
		return;
	case NFT_DATA_VERDICT:
		return nft_verdict_uninit(data);
	default:
		WARN_ON(1);
	}
}
EXPORT_SYMBOL_GPL(nft_data_uninit);

int nft_data_dump(struct sk_buff *skb, int attr, const struct nft_data *data,
		  enum nft_data_types type, unsigned int len)
{
	struct nlattr *nest;
	int err;

	nest = nla_nest_start(skb, attr);
	if (nest == NULL)
		return -1;

	switch (type) {
	case NFT_DATA_VALUE:
		err = nft_value_dump(skb, data, len);
		break;
	case NFT_DATA_VERDICT:
		err = nft_verdict_dump(skb, data);
		break;
	default:
		err = -EINVAL;
		WARN_ON(1);
	}

	nla_nest_end(skb, nest);
	return err;
}
EXPORT_SYMBOL_GPL(nft_data_dump);

static int nf_tables_init_net(struct net *net)
{
	INIT_LIST_HEAD(&net->nft.af_info);
	INIT_LIST_HEAD(&net->nft.commit_list);
	return 0;
}

static struct pernet_operations nf_tables_net_ops = {
	.init	= nf_tables_init_net,
};

static int __init nf_tables_module_init(void)
{
	int err;

	info = kmalloc(sizeof(struct nft_expr_info) * NFT_RULE_MAXEXPRS,
		       GFP_KERNEL);
	if (info == NULL) {
		err = -ENOMEM;
		goto err1;
	}

	err = nf_tables_core_module_init();
	if (err < 0)
		goto err2;

	err = nfnetlink_subsys_register(&nf_tables_subsys);
	if (err < 0)
		goto err3;

	pr_info("nf_tables: (c) 2007-2009 Patrick McHardy <kaber@trash.net>\n");
	return register_pernet_subsys(&nf_tables_net_ops);
err3:
	nf_tables_core_module_exit();
err2:
	kfree(info);
err1:
	return err;
}

static void __exit nf_tables_module_exit(void)
{
	unregister_pernet_subsys(&nf_tables_net_ops);
	nfnetlink_subsys_unregister(&nf_tables_subsys);
	nf_tables_core_module_exit();
	kfree(info);
}

module_init(nf_tables_module_init);
module_exit(nf_tables_module_exit);

MODULE_LICENSE("GPL");
MODULE_AUTHOR("Patrick McHardy <kaber@trash.net>");
MODULE_ALIAS_NFNL_SUBSYS(NFNL_SUBSYS_NFTABLES);<|MERGE_RESOLUTION|>--- conflicted
+++ resolved
@@ -2008,11 +2008,7 @@
 
 			if (!sscanf(i->name, name, &tmp))
 				continue;
-<<<<<<< HEAD
-			if (tmp < 0 || tmp > BITS_PER_LONG * PAGE_SIZE)
-=======
 			if (tmp < 0 || tmp >= BITS_PER_BYTE * PAGE_SIZE)
->>>>>>> e3703f8c
 				continue;
 
 			set_bit(tmp, inuse);
@@ -2459,9 +2455,6 @@
 	err = nft_ctx_init_from_setattr(&ctx, skb, nlh, nla);
 	if (err < 0)
 		return err;
-
-	if (nfmsg->nfgen_family == NFPROTO_UNSPEC)
-		return -EAFNOSUPPORT;
 
 	set = nf_tables_set_lookup(ctx.table, nla[NFTA_SET_NAME]);
 	if (IS_ERR(set))
