/*
 * Core driver for the Paintbox programmable IPU
 *
 * Copyright (C) 2015 Google, Inc.
 *
 * This software is licensed under the terms of the GNU General Public
 * License version 2, as published by the Free Software Foundation, and
 * may be copied, distributed, and modified under those terms.
 *
 * This program is distributed in the hope that it will be useful,
 * but WITHOUT ANY WARRANTY; without even the implied warranty of
 * MERCHANTABILITY or FITNESS FOR A PARTICULAR PURPOSE.  See the
 * GNU General Public License for more details.
 */

#include <linux/completion.h>
#include <linux/delay.h>
#include <linux/dma-mapping.h>
#include <linux/err.h>
#include <linux/fs.h>
#include <linux/interrupt.h>
#include <linux/io.h>
#include <linux/kernel.h>
#include <linux/list.h>
#include <linux/miscdevice.h>
#include <linux/module.h>
#include <linux/mutex.h>
#include <linux/of.h>
#include <linux/platform_device.h>
#include <linux/slab.h>
#include <linux/spinlock.h>
#include <linux/types.h>
#include <linux/uaccess.h>
#include <linux/version.h>
#include <uapi/paintbox.h>

#include "paintbox-bif.h"
#include "paintbox-common.h"
#include "paintbox-debug.h"
#include "paintbox-dma.h"
#include "paintbox-fpga.h"
#include "paintbox-io.h"
#include "paintbox-irq.h"
#include "paintbox-lbp.h"
#include "paintbox-mipi.h"
#include "paintbox-mmu.h"
#include "paintbox-pmon.h"
#include "paintbox-power.h"
#include "paintbox-regs.h"
#include "paintbox-sim-regs.h"
#include "paintbox-stp.h"
#include "paintbox-stp-pc-histogram.h"
#include "paintbox-stp-sim.h"
#include "paintbox-stp-sram.h"

static int paintbox_open(struct inode *ip, struct file *fp)
{
	struct paintbox_session *session;
	struct paintbox_data *pb;
	struct miscdevice *m = fp->private_data;

#ifdef CONFIG_PAINTBOX_DEBUG
	ktime_t start_time;
#endif

	pb = container_of(m, struct paintbox_data, misc_device);
#ifdef CONFIG_PAINTBOX_DEBUG
	if (pb->stats.ioctl_time_enabled)
		start_time = ktime_get_boottime();
#endif

	session = kzalloc(sizeof(struct paintbox_session), GFP_KERNEL);
	if (!session)
		return -ENOMEM;

	session->dev = pb;
	INIT_LIST_HEAD(&session->irq_list);
	INIT_LIST_HEAD(&session->dma_list);
	INIT_LIST_HEAD(&session->stp_list);
	INIT_LIST_HEAD(&session->lbp_list);
	INIT_LIST_HEAD(&session->mipi_input_list);
	INIT_LIST_HEAD(&session->mipi_output_list);
	INIT_LIST_HEAD(&session->wait_list);

	init_completion(&session->release_completion);

	fp->private_data = session;

	mutex_lock(&pb->lock);

	pb->session_count++;

	mutex_unlock(&pb->lock);

<<<<<<< HEAD
=======
#ifdef CONFIG_PAINTBOX_DEBUG
	if (pb->stats.ioctl_time_enabled)
		paintbox_debug_log_non_ioctl_stats(pb, PB_STATS_OPEN, start_time,
				ktime_get_boottime(), true /*is_thread*/, 0);
#endif
>>>>>>> b4405fe5
	return 0;
}

static int paintbox_release(struct inode *ip, struct file *fp)
{
	struct paintbox_session *session = fp->private_data;
	struct paintbox_data *pb = session->dev;
	struct paintbox_irq *irq, *irq_next;
#ifdef CONFIG_PAINTBOX_DEBUG
	ktime_t start_time;

	if (pb->stats.ioctl_time_enabled)
		start_time = ktime_get_boottime();
#endif

	mutex_lock(&pb->lock);

	/* TODO(ahampson): Cleanup release sequence.  b/62372748 */

	paintbox_mipi_release(pb, session);
	paintbox_dma_release(pb, session);
	paintbox_stp_release(pb, session);

	/* Disable any interrupts associated with the session */
	list_for_each_entry_safe(irq, irq_next, &session->irq_list,
			session_entry)
		release_interrupt(pb, session, irq);

	paintbox_lbp_release(pb, session);

	paintbox_irq_wait_for_release_complete(pb, session);

	/* free any pmon allocations */
	if (pb->bif.pmon_session == session)
		pb->bif.pmon_session = NULL;

	if (pb->mmu.pmon_session == session)
		pb->mmu.pmon_session = NULL;

	if (pb->dma.pmon_session == session)
		pb->dma.pmon_session = NULL;

	if (WARN_ON(--pb->session_count < 0))
		pb->session_count = 0;

	mutex_unlock(&pb->lock);

	kfree(session);

#ifdef CONFIG_PAINTBOX_DEBUG
	if (pb->stats.ioctl_time_enabled)
		paintbox_debug_log_non_ioctl_stats(pb, PB_STATS_CLOSE, start_time,
				ktime_get_boottime(), true /*is_thread*/, 0);
#endif

	return 0;
}

static long paintbox_get_caps_ioctl(struct paintbox_data *pb,
		struct paintbox_session *session, unsigned long arg)
{
	struct ipu_capabilities caps;
	uint32_t version;

	memset(&caps, 0, sizeof(caps));

	caps.num_lbps = pb->lbp.num_lbps;
	caps.num_stps = pb->stp.num_stps;
	caps.num_dma_channels = pb->dma.num_channels;
	caps.num_interrupts = pb->io.num_interrupts;

	version = readl(pb->reg_base + IPU_VERSION);
	caps.version_major = (version & IPU_VERSION_MAJOR_MASK) >>
			IPU_VERSION_MAJOR_SHIFT;
	caps.version_minor = (version & IPU_VERSION_MINOR_MASK) >>
			IPU_VERSION_MAJOR_SHIFT;
	caps.version_build = version & IPU_VERSION_INCR_MASK;
	caps.is_fpga = !!(version & IPU_VERSION_FPGA_BUILD_MASK);

#ifdef CONFIG_PAINTBOX_SIMULATOR_SUPPORT
	caps.is_simulator = true;
#endif

#ifdef CONFIG_PAINTBOX_IOMMU
	caps.iommu_enabled = pb->mmu.iommu_enabled;
#endif

	caps.hardware_id = pb->hardware_id;

	if (copy_to_user((void __user *)arg, &caps, sizeof(caps)))
		return -EFAULT;

	return 0;
}

static long paintbox_ioctl(struct file *fp, unsigned int cmd,
		unsigned long arg)
{
	struct paintbox_session *session = fp->private_data;
	struct paintbox_data *pb = session->dev;
	int ret;
#ifdef CONFIG_PAINTBOX_DEBUG
	ktime_t start_time;

	if (pb->stats.ioctl_time_enabled)
		start_time = ktime_get_boottime();
#endif

	switch (cmd) {
	case PB_GET_IPU_CAPABILITIES:
		ret = paintbox_get_caps_ioctl(pb, session, arg);
		break;
	case PB_ALLOCATE_INTERRUPT:
		ret = allocate_interrupt_ioctl(pb, session, arg);
		break;
	case PB_WAIT_FOR_INTERRUPT:
		ret = wait_for_interrupt_ioctl(pb, session, arg);
		break;
	case PB_RELEASE_INTERRUPT:
		ret = release_interrupt_ioctl(pb, session, arg);
		break;
	case PB_FLUSH_INTERRUPTS:
		ret = paintbox_flush_interrupt_ioctl(pb, session, arg);
		break;
	case PB_FLUSH_ALL_INTERRUPTS:
		ret = paintbox_flush_all_interrupts_ioctl(pb, session, arg);
		break;
	case PB_ALLOCATE_DMA_CHANNEL:
		ret = allocate_dma_channel_ioctl(pb, session, arg);
		break;
	case PB_BIND_DMA_INTERRUPT:
		ret = bind_dma_interrupt_ioctl(pb, session, arg);
		break;
	case PB_UNBIND_DMA_INTERRUPT:
		ret = unbind_dma_interrupt_ioctl(pb, session, arg);
		break;
	case PB_START_DMA_TRANSFER:
		ret = start_dma_transfer_ioctl(pb, session, arg);
		break;
	case PB_STOP_DMA_TRANSFER:
		ret = stop_dma_transfer_ioctl(pb, session, arg);
		break;
	case PB_RELEASE_DMA_CHANNEL:
		ret = release_dma_channel_ioctl(pb, session, arg);
		break;
	case PB_GET_COMPLETED_UNREAD_COUNT:
		ret = get_completed_transfer_count_ioctl(pb, session, arg);
		break;
	case PB_FLUSH_DMA_TRANSFERS:
		ret = flush_dma_transfers_ioctl(pb, session, arg);
		break;
	case PB_ALLOCATE_LINE_BUFFER_POOL:
		ret = allocate_lbp_ioctl(pb, session, arg);
		break;
	case PB_SETUP_LINE_BUFFER:
		ret = setup_lb_ioctl(pb, session, arg);
		break;
	case PB_RELEASE_LINE_BUFFER_POOL:
		ret = release_lbp_ioctl(pb, session, arg);
		break;
	case PB_RESET_LINE_BUFFER_POOL:
		ret = reset_lbp_ioctl(pb, session, arg);
		break;
	case PB_RESET_LINE_BUFFER:
		ret = reset_lb_ioctl(pb, session, arg);
		break;
	case PB_WRITE_LBP_MEMORY:
		ret = write_lbp_memory_ioctl(pb, session, arg);
		break;
	case PB_READ_LBP_MEMORY:
		ret = read_lbp_memory_ioctl(pb, session, arg);
		break;
	case PB_ALLOCATE_PROCESSOR:
		ret = allocate_stp_ioctl(pb, session, arg);
		break;
	case PB_SETUP_PROCESSOR:
		ret = setup_stp_ioctl(pb, session, arg);
		break;
	case PB_WRITE_STP_MEMORY:
		ret = write_stp_scalar_sram_ioctl(pb, session, arg);
		break;
	case PB_READ_STP_MEMORY:
		ret = read_stp_scalar_sram_ioctl(pb, session, arg);
		break;
	case PB_WRITE_VECTOR_SRAM_COORDINATES:
		ret = write_stp_vector_sram_coordinates_ioctl(pb, session, arg);
		break;
	case PB_WRITE_VECTOR_SRAM_REPLICATE:
		ret = write_stp_vector_sram_replicate_ioctl(pb, session, arg);
		break;
	case PB_READ_VECTOR_SRAM_COORDINATES:
		ret = read_stp_vector_sram_coordinates_ioctl(pb, session, arg);
		break;
	case PB_START_PROCESSOR:
		ret = start_stp_ioctl(pb, session, arg);
		break;
	case PB_STOP_PROCESSOR:
		ret = stop_stp_ioctl(pb, session, arg);
		break;
	case PB_RESUME_PROCESSOR:
		ret = resume_stp_ioctl(pb, session, arg);
		break;
	case PB_RESET_PROCESSOR:
		ret = reset_stp_ioctl(pb, session, arg);
		break;
	case PB_RESET_ALL_PROCESSORS:
		ret = paintbox_reset_all_stp_ioctl(pb, session);
		break;
	case PB_GET_PROGRAM_STATE:
		ret = get_program_state_ioctl(pb, session, arg);
		break;
	case PB_GET_ALL_PROCESSOR_STATES:
		ret = paintbox_get_all_processor_states(pb, session, arg);
		break;
	case PB_RELEASE_PROCESSOR:
		ret = release_stp_ioctl(pb, session, arg);
		break;
	case PB_WAIT_FOR_ALL_PROCESSOR_IDLE:
#ifdef CONFIG_PAINTBOX_SIMULATOR_SUPPORT
		ret = sim_wait_for_idle_ioctl(pb, session, arg);
#else
		/* The simulator requires additional processing after the DMA
		 * interrupt before the processor goes idle.  This processing
		 * is fast enough on the actual hardware that we do not need
		 * to poll for idle.
		 */
		ret = 0;
#endif
		break;
	case PB_GET_PROCESSOR_IDLE:
#ifdef CONFIG_PAINTBOX_SIMULATOR_SUPPORT
		ret = sim_get_stp_idle_ioctl(pb, session, arg);
#else
		ret = -EINVAL;
#endif
		break;
	case PB_BIND_STP_INTERRUPT:
		ret = bind_stp_interrupt_ioctl(pb, session, arg);
		break;
	case PB_UNBIND_STP_INTERRUPT:
		ret = unbind_stp_interrupt_ioctl(pb, session, arg);
		break;
	case PB_STP_PC_HISTOGRAM_CLEAR:
		ret = stp_pc_histogram_clear_ioctl(pb, session, arg);
		break;
	case PB_STP_PC_HISTOGRAM_ENABLE:
		ret = stp_pc_histogram_enable_ioctl(pb, session, arg);
		break;
	case PB_STP_PC_HISTOGRAM_READ:
		ret = stp_pc_histogram_read_ioctl(pb, session, arg);
		break;
	case PB_SETUP_DMA_TRANSFER:
		ret = setup_dma_transfer_ioctl(pb, session, arg);
		break;
	case PB_READ_DMA_TRANSFER:
		ret = read_dma_transfer_ioctl(pb, session, arg);
		break;
	case PB_ALLOCATE_MIPI_IN_STREAM:
		ret = allocate_mipi_input_stream_ioctl(pb, session, arg);
		break;
	case PB_RELEASE_MIPI_IN_STREAM:
		ret = release_mipi_stream_ioctl(pb, session, arg, true);
		break;
	case PB_SETUP_MIPI_IN_STREAM:
		ret = setup_mipi_stream_ioctl(pb, session, arg, true);
		break;
	case PB_ENABLE_MIPI_IN_STREAM:
		ret = enable_mipi_stream_ioctl(pb, session, arg, true);
		break;
	case PB_DISABLE_MIPI_IN_STREAM:
		ret = disable_mipi_stream_ioctl(pb, session, arg, true);
		break;
	case PB_GET_MIPI_IN_FRAME_NUMBER:
		ret = get_mipi_frame_number_ioctl(pb, session, arg);
		break;
	case PB_CLEANUP_MIPI_IN_STREAM:
		ret = cleanup_mipi_stream_ioctl(pb, session, arg, true);
		break;
	case PB_ALLOCATE_MIPI_OUT_STREAM:
		ret = allocate_mipi_output_stream_ioctl(pb, session, arg);
		break;
	case PB_RELEASE_MIPI_OUT_STREAM:
		ret = release_mipi_stream_ioctl(pb, session, arg, false);
		break;
	case PB_SETUP_MIPI_OUT_STREAM:
		ret = setup_mipi_stream_ioctl(pb, session, arg, false);
		break;
	case PB_ENABLE_MIPI_OUT_STREAM:
		ret = enable_mipi_stream_ioctl(pb, session, arg, false);
		break;
	case PB_DISABLE_MIPI_OUT_STREAM:
		ret = disable_mipi_stream_ioctl(pb, session, arg, false);
		break;
	case PB_CLEANUP_MIPI_OUT_STREAM:
		ret = cleanup_mipi_stream_ioctl(pb, session, arg, false);
		break;
	case PB_BIND_MIPI_IN_INTERRUPT:
		ret = bind_mipi_interrupt_ioctl(pb, session, arg, true);
		break;
	case PB_UNBIND_MIPI_IN_INTERRUPT:
		ret = unbind_mipi_interrupt_ioctl(pb, session, arg, true);
		break;
	case PB_BIND_MIPI_OUT_INTERRUPT:
		ret = bind_mipi_interrupt_ioctl(pb, session, arg, false);
		break;
	case PB_UNBIND_MIPI_OUT_INTERRUPT:
		ret = unbind_mipi_interrupt_ioctl(pb, session, arg, false);
		break;
	case PB_ENABLE_MIPI_IN_STREAMS:
		ret = paintbox_mipi_enable_multiple_ioctl(pb, session, arg,
				true /* is_input */);
		break;
	case PB_DISABLE_MIPI_IN_STREAMS:
		ret = paintbox_mipi_disable_multiple_ioctl(pb, session, arg,
				true /* is_input */);
		break;
	case PB_ENABLE_MIPI_OUT_STREAMS:
		ret = paintbox_mipi_enable_multiple_ioctl(pb, session, arg,
				false /* is_input */);
		break;
	case PB_DISABLE_MIPI_OUT_STREAMS:
		ret = paintbox_mipi_disable_multiple_ioctl(pb, session, arg,
				false /* is_input */);
		break;
	case PB_PMON_ALLOCATE:
		ret = pmon_allocate_ioctl(pb, session, arg);
		break;
	case PB_PMON_RELEASE:
		ret = pmon_release_ioctl(pb, session, arg);
		break;
	case PB_PMON_CONFIG_WRITE:
		ret = pmon_config_write_ioctl(pb, session, arg);
		break;
	case PB_PMON_DATA_READ:
		ret = pmon_data_read_ioctl(pb, session, arg);
		break;
	case PB_PMON_DATA_WRITE:
		ret = pmon_data_write_ioctl(pb, session, arg);
		break;
	case PB_PMON_ENABLE:
		ret = pmon_enable_ioctl(pb, session, arg);
		break;
#ifdef CONFIG_PAINTBOX_TEST_SUPPORT
	case PB_TEST_DMA_RESET:
		ret = dma_test_reset_ioctl(pb, session, arg);
		break;
	case PB_TEST_DMA_CHANNEL_RESET:
		ret = dma_test_channel_reset_ioctl(pb, session, arg);
		break;
	case PB_TEST_MIPI_IN_RESET_STREAM:
		ret = mipi_test_stream_reset_ioctl(pb, session, arg, true);
		break;
	case PB_TEST_MIPI_OUT_RESET_STREAM:
		ret = mipi_test_stream_reset_ioctl(pb, session, arg, false);
		break;
	case PB_TEST_LBP_BROADCAST_WRITE_MEMORY:
		ret = lbp_test_broadcast_write_memory_ioctl(pb, session, arg);
		break;
#else
	case PB_TEST_DMA_RESET:
	case PB_TEST_DMA_CHANNEL_RESET:
	case PB_TEST_MIPI_IN_RESET_STREAM:
	case PB_TEST_MIPI_OUT_RESET_STREAM:
	case PB_TEST_LBP_BROADCAST_WRITE_MEMORY:
		ret = -EINVAL;
		break;
#endif
	default:
		dev_err(&pb->pdev->dev, "%s: unknown ioctl 0x%0x\n", __func__,
				cmd);
		return -EINVAL;
	}

#ifdef CONFIG_PAINTBOX_DEBUG
	if (pb->stats.ioctl_time_enabled)
		paintbox_debug_log_ioctl_stats(pb, cmd, start_time,
				ktime_get_boottime());
#endif

	return ret;
}

static const struct file_operations paintbox_fops = {
	.owner = THIS_MODULE,
	.open = paintbox_open,
	.release = paintbox_release,
	.unlocked_ioctl = paintbox_ioctl,
};

static int paintbox_get_capabilities(struct paintbox_data *pb)
{
	uint64_t hardware_id;
	uint32_t val;
	uint8_t major, minor, build;
	bool is_fpga;
	int ret;

	val = readl(pb->reg_base + IPU_VERSION);
	major = (val & IPU_VERSION_MAJOR_MASK) >> IPU_VERSION_MAJOR_SHIFT;
	minor = (val & IPU_VERSION_MINOR_MASK) >> IPU_VERSION_MAJOR_SHIFT;
	build = val & IPU_VERSION_INCR_MASK;
	is_fpga = !!(val & IPU_VERSION_FPGA_BUILD_MASK);

	val = readl(pb->reg_base + IPU_CAP);
	pb->stp.num_stps = val & IPU_CAP_NUM_STP_MASK;
	pb->lbp.num_lbps = (val & IPU_CAP_NUM_LBP_MASK) >>
		IPU_CAP_NUM_LBP_SHIFT;

	pb->dma.num_channels = readl(pb->dma.dma_base + DMA_CAP0) &
			DMA_CAP0_MAX_DMA_CHAN_MASK;

	val = readl(pb->io_ipu.ipu_base + MPI_CAP);
	pb->io_ipu.num_mipi_input_streams = (val & MPI_CAP_MAX_STRM_MASK) >>
			MPI_CAP_MAX_STRM_SHIFT;
	pb->io_ipu.num_mipi_input_interfaces = val & MPI_CAP_MAX_IFC_MASK;

	val = readl(pb->io_ipu.ipu_base + MPO_CAP);
	pb->io_ipu.num_mipi_output_streams = (val & MPO_CAP_MAX_STRM_MASK) >>
			MPO_CAP_MAX_STRM_SHIFT;
	pb->io_ipu.num_mipi_output_interfaces = val & MPO_CAP_MAX_IFC_MASK;

	ret = of_property_read_u64(pb->pdev->dev.of_node, "hardware-id",
			&hardware_id);
	if (ret < 0) {
		dev_err(&pb->pdev->dev,
				"%s: hardware-id not set in device tree, err %d\n",
				__func__, ret);
		return ret;
	}

	pb->hardware_id = (uint32_t)hardware_id;

#if defined(CONFIG_PAINTBOX_SIMULATOR_SUPPORT)
	dev_dbg(&pb->pdev->dev,
			"Paintbox IPU Version %u.%u.%u Simulator Hardware ID %u\n",
			major, minor, build, pb->hardware_id);
#else
	dev_dbg(&pb->pdev->dev,
			"Paintbox IPU Version %u.%u.%u %s Hardware ID %u\n",
			major, minor, build, is_fpga ? "FPGA" : "",
			pb->hardware_id);
#endif
	dev_dbg(&pb->pdev->dev,
			"STPs %u LBPs %u DMA Channels %u MIPI Input Streams %u MIPI Output Streams %u\n",
			pb->stp.num_stps, pb->lbp.num_lbps,
			pb->dma.num_channels, pb->io_ipu.num_mipi_input_streams,
			pb->io_ipu.num_mipi_output_streams);
	return 0;
}

static int paintbox_probe(struct platform_device *pdev)
{
	int ret;
	struct resource *r;
	struct paintbox_data *pb;
#ifdef CONFIG_PAINTBOX_DEBUG
	ktime_t start_time = ktime_get_boottime();
#endif

	pb = devm_kzalloc(&pdev->dev, sizeof(*pb), GFP_KERNEL);
	if (pb == NULL)
		return -ENOMEM;

	pb->pdev = pdev;

	mutex_init(&pb->lock);

	spin_lock_init(&pb->irq_lock);

	paintbox_debug_init(pb);

	r = platform_get_resource(pdev, IORESOURCE_MEM, 0);
	if (r == NULL) {
		dev_err(&pdev->dev, "platform_get_resource failed\n");
		return -ENODEV;
	}

	pb->reg_base = devm_ioremap(&pdev->dev, r->start, resource_size(r));
	if (pb->reg_base == NULL) {
		dev_err(&pdev->dev, "unable to remap MMIO\n");
		return -ENOMEM;
	}

	ret = paintbox_fpga_init(pb);
	if (ret < 0)
		return ret;

	pb->io.irq = platform_get_irq(pdev, 0);
	if (pb->io.irq < 0) {
		dev_err(&pdev->dev, "platform_get_irq failed\n");
		return -ENODEV;
	}

	platform_set_drvdata(pdev, pb);

#if CONFIG_PAINTBOX_VERSION_MAJOR >= 1
	pb->io.aon_base = pb->reg_base + IPU_CSR_AON_OFFSET;
#else
	/* Easel doesn't have an AON group. But instead of ifdef'ing accesses
	 * to all of the registers which have moved from the APB group to the
	 * AON group in Canvas, we use the AON base across the board and point
	 * it to the APB base for Easel.
	 */
	pb->io.aon_base = pb->reg_base + IPU_CSR_APB_OFFSET;
#endif
	pb->io.apb_base = pb->reg_base + IPU_CSR_APB_OFFSET;
	pb->io.axi_base = pb->reg_base + IPU_CSR_AXI_OFFSET;
	pb->io_ipu.ipu_base = pb->reg_base + IPU_CSR_IO_OFFSET;
	pb->dma.dma_base = pb->reg_base + IPU_CSR_DMA_OFFSET;
	pb->stp.reg_base = pb->reg_base + IPU_CSR_STP_OFFSET;
	pb->lbp.reg_base = pb->reg_base + IPU_CSR_LBP_OFFSET;
#ifdef CONFIG_PAINTBOX_SIMULATOR_SUPPORT
	pb->sim_base = pb->reg_base + SIM_GROUP_OFFSET;
#endif

	paintbox_pm_enable_io(pb);

	ret = paintbox_get_capabilities(pb);
	if (ret < 0)
		return ret;

	ret = paintbox_mipi_init(pb);
	if (ret < 0)
		return ret;

	ret = paintbox_dma_init(pb);
	if (ret < 0)
		return ret;

	ret = paintbox_lbp_init(pb);
	if (ret < 0)
		return ret;

	ret = paintbox_stp_init(pb);
	if (ret < 0)
		return ret;

	/* Initialize the IO APB block after the blocks that can generate
	 * interrupts.  All interrupt sources need to be initialized first.
	 */
	ret = paintbox_io_apb_init(pb);
	if (ret < 0)
		return ret;

	ret = paintbox_pm_init(pb);
	if (ret < 0)
		return ret;

	paintbox_bif_init(pb);

	ret = paintbox_mmu_init(pb);
	if (ret < 0)
		return ret;

	/* Initialize the IRQ waiters after IO APB so the IRQ waiter code knows
	 * how many interrupts to allocate.
	 */
	ret = paintbox_irq_init(pb);
	if (ret < 0)
		return ret;

	/* register the misc device */
	pb->misc_device.minor = MISC_DYNAMIC_MINOR,
	pb->misc_device.name  = "paintbox",
	pb->misc_device.fops  = &paintbox_fops,

	ret = misc_register(&pb->misc_device);
	if (ret) {
		pr_err("Failed to register misc device node (ret = %d)", ret);
		return ret;
	}

#ifdef CONFIG_PAINTBOX_DEBUG
	pb->stats.probe_time = ktime_sub(ktime_get_boottime(), start_time);
#endif

	return 0;
}

static int paintbox_remove(struct platform_device *pdev)
{
	struct paintbox_data *pb = platform_get_drvdata(pdev);

	misc_deregister(&pb->misc_device);
	paintbox_irq_remove(pb);
	paintbox_mmu_remove(pb);
	paintbox_bif_remove(pb);
	paintbox_mipi_remove(pb);
	paintbox_dma_remove(pb);
	paintbox_lbp_remove(pb);
	paintbox_stp_remove(pb);
	paintbox_pm_remove(pb);
	paintbox_fpga_remove(pb);
	paintbox_pm_disable_io(pb);
	paintbox_io_apb_remove(pb);

	devm_iounmap(&pdev->dev, pb->reg_base);
	paintbox_debug_remove(pb);
	mutex_destroy(&pb->lock);

	kfree(pb);

	return 0;
}

static const struct of_device_id paintbox_of_match[] = {
	{ .compatible = "google,paintbox", },
	{},
};
MODULE_DEVICE_TABLE(of, paintbox_of_match);

static struct platform_driver paintbox_driver = {
	.probe		= paintbox_probe,
	.remove		= paintbox_remove,
	.driver = {
		.name = "paintbox",
		.of_match_table = paintbox_of_match,
	}
};
module_platform_driver(paintbox_driver);

MODULE_AUTHOR("Google, Inc.");
MODULE_LICENSE("GPL");
MODULE_DESCRIPTION("Paintbox Driver");<|MERGE_RESOLUTION|>--- conflicted
+++ resolved
@@ -92,14 +92,11 @@
 
 	mutex_unlock(&pb->lock);
 
-<<<<<<< HEAD
-=======
 #ifdef CONFIG_PAINTBOX_DEBUG
 	if (pb->stats.ioctl_time_enabled)
 		paintbox_debug_log_non_ioctl_stats(pb, PB_STATS_OPEN, start_time,
 				ktime_get_boottime(), true /*is_thread*/, 0);
 #endif
->>>>>>> b4405fe5
 	return 0;
 }
 
