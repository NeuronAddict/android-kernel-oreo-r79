/*
 * Driver for the Synopsys DesignWare DMA Controller
 *
 * Copyright (C) 2007 Atmel Corporation
 * Copyright (C) 2010-2011 ST Microelectronics
 * Copyright (C) 2014 Intel Corporation
 *
 * This program is free software; you can redistribute it and/or modify
 * it under the terms of the GNU General Public License version 2 as
 * published by the Free Software Foundation.
 */
#ifndef _DMA_DW_H
#define _DMA_DW_H

#include <linux/clk.h>
#include <linux/device.h>
#include <linux/dmaengine.h>

#include <linux/platform_data/dma-dw.h>

struct dw_dma;

/**
 * struct dw_dma_chip - representation of DesignWare DMA controller hardware
 * @dev:		struct device of the DMA controller
 * @irq:		irq line
 * @regs:		memory mapped I/O space
 * @clk:		hclk clock
 * @dw:			struct dw_dma that is filed by dw_dma_probe()
 * @pdata:		pointer to platform data
 */
struct dw_dma_chip {
	struct device	*dev;
	int		irq;
	void __iomem	*regs;
	struct clk	*clk;
	struct dw_dma	*dw;
<<<<<<< HEAD

	const struct dw_dma_platform_data	*pdata;
=======
	int irq1;
	int irq2;
	int irq3;
>>>>>>> d2dce3f7
};

/* Export to the platform drivers */
int dw_dma_probe(struct dw_dma_chip *chip);
int dw_dma_remove(struct dw_dma_chip *chip);

/* DMA API extensions */
struct dw_desc;

struct dw_cyclic_desc {
	struct dw_desc	**desc;
	unsigned long	periods;
	void		(*period_callback)(void *param);
	void		*period_callback_param;
};

struct dw_cyclic_desc *dw_dma_cyclic_prep(struct dma_chan *chan,
		dma_addr_t buf_addr, size_t buf_len, size_t period_len,
		enum dma_transfer_direction direction);
void dw_dma_cyclic_free(struct dma_chan *chan);
int dw_dma_cyclic_start(struct dma_chan *chan);
void dw_dma_cyclic_stop(struct dma_chan *chan);

dma_addr_t dw_dma_get_src_addr(struct dma_chan *chan);

dma_addr_t dw_dma_get_dst_addr(struct dma_chan *chan);

#endif /* _DMA_DW_H */<|MERGE_RESOLUTION|>--- conflicted
+++ resolved
@@ -35,14 +35,11 @@
 	void __iomem	*regs;
 	struct clk	*clk;
 	struct dw_dma	*dw;
-<<<<<<< HEAD
 
 	const struct dw_dma_platform_data	*pdata;
-=======
 	int irq1;
 	int irq2;
 	int irq3;
->>>>>>> d2dce3f7
 };
 
 /* Export to the platform drivers */
