--- conflicted
+++ resolved
@@ -34,11 +34,7 @@
 
 /**
  * struct spi_statistics - statistics for spi transfers
-<<<<<<< HEAD
- * @clock:         lock protecting this structure
-=======
  * @lock:          lock protecting this structure
->>>>>>> 9f30a04d
  *
  * @messages:      number of spi-messages handled
  * @transfers:     number of spi_transfers handled
