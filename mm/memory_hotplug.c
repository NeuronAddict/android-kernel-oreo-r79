--- conflicted
+++ resolved
@@ -974,10 +974,6 @@
 
 	init_per_zone_wmark_min();
 
-<<<<<<< HEAD
-	if (!populated_zone(zone))
-		zone_pcp_reset(zone);
-=======
 	if (!populated_zone(zone)) {
 		zone_pcp_reset(zone);
 		mutex_lock(&zonelists_mutex);
@@ -985,7 +981,6 @@
 		mutex_unlock(&zonelists_mutex);
 	} else
 		zone_pcp_update(zone);
->>>>>>> 4a8e43fe
 
 	if (!node_present_pages(node)) {
 		node_clear_state(node, N_HIGH_MEMORY);
